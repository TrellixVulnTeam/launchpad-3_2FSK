# Copyright 2004-2007 Canonical Ltd.  All rights reserved.
"""Security policies for using content objects.

"""
__metaclass__ = type

from zope.interface import implements, Interface
from zope.component import getUtility

from canonical.launchpad.interfaces import (
<<<<<<< HEAD
    ArchivePurpose, IAnnouncement, IArchive, IBazaarApplication, IBranch,
    IBranchMergeProposal, IBranchSubscription, IBug, IBugAttachment,
    IBugBranch, IBugNomination, IBugTracker, IBuild, IBuilder, IBuilderSet,
    ICodeImport, ICodeImportJobSet, ICodeImportJobWorkflow,
    ICodeImportMachine, ICodeImportSet, IDistribution, IDistributionMirror,
=======
    ArchivePurpose, IAnnouncement, IArchive, IArchivePermissionSet,
    IBazaarApplication, IBranch, IBranchMergeProposal, IBranchSubscription,
    IBug, IBugAttachment, IBugBranch, IBugNomination, IBugTracker, IBuild,
    IBuilder, IBuilderSet, ICodeImport, ICodeImportJobSet,
    ICodeImportJobWorkflow, ICodeImportMachine, ICodeImportResult,
    ICodeImportResultSet, ICodeImportSet, IDistribution, IDistributionMirror,
>>>>>>> ca2e1a96
    IDistroSeries, IDistroSeriesLanguage, IEntitlement, IFAQ, IFAQTarget,
    IHWSubmission, IHasBug, IHasDrivers, IHasOwner, ILanguage, ILanguagePack,
    ILanguageSet, ILaunchpadCelebrities, IMailingListSet, IMilestone,
    IOAuthAccessToken, IPOFile, IPOTemplate, IPOTemplateSubset,
    IPackageUpload, IPackageUploadQueue, IPackaging, IPerson, IPoll,
    IPollOption, IPollSubset, IProduct, IProductRelease, IProductReleaseFile,
    IProductSeries, IQuestion, IQuestionTarget, IRequestedCDs,
    IShipItApplication, IShippingRequest, IShippingRequestSet, IShippingRun,
    ISourcePackage, ISourcePackageRelease, ISpecification,
    ISpecificationBranch, ISpecificationSubscription, ISprint,
    ISprintSpecification, IStandardShipItRequest, IStandardShipItRequestSet,
    ITeam, ITeamMembership, ITranslationGroup, ITranslationGroupSet,
    ITranslationImportQueue, ITranslationImportQueueEntry, ITranslator,
    PersonVisibility)

from canonical.launchpad.webapp.authorization import check_permission
from canonical.launchpad.webapp.interfaces import IAuthorization


class AuthorizationBase:
    implements(IAuthorization)
    permission = None
    usedfor = None

    def __init__(self, obj):
        self.obj = obj

    def checkUnauthenticated(self):
        """See `IAuthorization.checkUnauthenticated`.

        :return: True or False.
        """
        return False

    def checkAuthenticated(self, user):
        """See `IAuthorization.checkAuthenticated`.

        :return: True or False.
        """
        return False


class AdminByAdminsTeam(AuthorizationBase):
    permission = 'launchpad.Admin'
    usedfor = Interface

    def checkAuthenticated(self, user):
        admins = getUtility(ILaunchpadCelebrities).admin
        return user.inTeam(admins)


class EditOAuthAccessToken(AuthorizationBase):
    permission = 'launchpad.Edit'
    usedfor = IOAuthAccessToken

    def checkAuthenticated(self, user):
        return (self.obj.person == user
                or user.inTeam(getUtility(ILaunchpadCelebrities).admin))


class EditBugNominationStatus(AuthorizationBase):
    permission = 'launchpad.Driver'
    usedfor = IBugNomination

    def checkAuthenticated(self, user):
        return self.obj.canApprove(user)


class EditByOwnersOrAdmins(AuthorizationBase):
    permission = 'launchpad.Edit'
    usedfor = IHasOwner

    def checkAuthenticated(self, user):
        return (user.inTeam(self.obj.owner)
                or user.inTeam(getUtility(ILaunchpadCelebrities).admin))


class EditByRegistryExpertsOrOwnersOrAdmins(EditByOwnersOrAdmins):
    usedfor = None
    def checkAuthenticated(self, user):
        if user.inTeam(getUtility(ILaunchpadCelebrities).registry_experts):
            return True
        return EditByOwnersOrAdmins.checkAuthenticated(self, user)


class EditProduct(EditByRegistryExpertsOrOwnersOrAdmins):
    usedfor = IProduct


class EditPackaging(EditByRegistryExpertsOrOwnersOrAdmins):
    usedfor = IPackaging


class EditProductReleaseFile(AuthorizationBase):
    permission = 'launchpad.Edit'
    usedfor = IProductReleaseFile
    def checkAuthenticated(self, user):
        if (user.inTeam(getUtility(ILaunchpadCelebrities).registry_experts) or
            user.inTeam(self.obj.productrelease.productseries.owner) or
            user.inTeam(self.obj.productrelease.productseries.product.owner)):
            return True
        return False


class AdminDistributionMirrorByDistroOwnerOrMirrorAdminsOrAdmins(
        AuthorizationBase):
    permission = 'launchpad.Admin'
    usedfor = IDistributionMirror

    def checkAuthenticated(self, user):
        admins = getUtility(ILaunchpadCelebrities).admin
        return (user.inTeam(self.obj.distribution.owner) or
                user.inTeam(admins) or
                user.inTeam(self.obj.distribution.mirror_admin))


class EditDistributionMirrorByOwnerOrDistroOwnerOrMirrorAdminsOrAdmins(
        AuthorizationBase):
    permission = 'launchpad.Edit'
    usedfor = IDistributionMirror

    def checkAuthenticated(self, user):
        admins = getUtility(ILaunchpadCelebrities).admin
        return (user.inTeam(self.obj.owner) or user.inTeam(admins) or
                user.inTeam(self.obj.distribution.owner) or
                user.inTeam(self.obj.distribution.mirror_admin))


class EditSpecificationBranch(AuthorizationBase):

    usedfor = ISpecificationBranch
    permission = 'launchpad.Edit'

    def checkAuthenticated(self, user):
        """See `IAuthorization.checkAuthenticated`.

        :return: True or False.
        """
        return True


class ViewSpecificationBranch(EditSpecificationBranch):

    permission = 'launchpad.View'

    def checkUnauthenticated(self):
        """See `IAuthorization.checkUnauthenticated`.

        :return: True or False.
        """
        return True


class EditSpecificationByTargetOwnerOrOwnersOrAdmins(AuthorizationBase):
    """We want everybody "related" to a specification to be able to edit it.
    You are related if you have a role on the spec, or if you have a role on
    the spec target (distro/product) or goal (distroseries/productseries).
    """

    permission = 'launchpad.Edit'
    usedfor = ISpecification

    def checkAuthenticated(self, user):
        assert self.obj.target
        admins = getUtility(ILaunchpadCelebrities).admin
        goaldrivers = []
        goalowner = None
        if self.obj.goal is not None:
            goalowner = self.obj.goal.owner
            goaldrivers = self.obj.goal.drivers
        for driver in goaldrivers:
            if user.inTeam(driver):
                return True
        return (user.inTeam(self.obj.target.owner) or
                user.inTeam(goalowner) or
                user.inTeam(self.obj.owner) or
                user.inTeam(self.obj.drafter) or
                user.inTeam(self.obj.assignee) or
                user.inTeam(self.obj.approver) or
                user.inTeam(admins))


class AdminSpecification(AuthorizationBase):
    permission = 'launchpad.Admin'
    usedfor = ISpecification

    def checkAuthenticated(self, user):
        assert self.obj.target
        targetowner = self.obj.target.owner
        targetdrivers = self.obj.target.drivers
        for driver in targetdrivers:
            if user.inTeam(driver):
                return True
        admins = getUtility(ILaunchpadCelebrities).admin
        return (user.inTeam(self.obj.target.owner) or
                user.inTeam(admins))


class DriverSpecification(AuthorizationBase):
    permission = 'launchpad.Driver'
    usedfor = ISpecification

    def checkAuthenticated(self, user):
        # If no goal is proposed for the spec then there can be no
        # drivers for it - we use launchpad.Driver on a spec to decide
        # if the person can see the page which lets you decide whether
        # to accept the goal, and if there is no goal then this is
        # extremely difficult to do :-)
        return (
            self.obj.goal and
            check_permission("launchpad.Driver", self.obj.goal))


class EditSprintSpecification(AuthorizationBase):
    """The sprint owner or driver can say what makes it onto the agenda for
    the sprint.
    """
    permission = 'launchpad.Driver'
    usedfor = ISprintSpecification

    def checkAuthenticated(self, user):
        admins = getUtility(ILaunchpadCelebrities).admin
        return (user.inTeam(self.obj.sprint.owner) or
                user.inTeam(self.obj.sprint.driver) or
                user.inTeam(admins))


class DriveSprint(AuthorizationBase):
    """The sprint owner or driver can say what makes it onto the agenda for
    the sprint.
    """
    permission = 'launchpad.Driver'
    usedfor = ISprint

    def checkAuthenticated(self, user):
        admins = getUtility(ILaunchpadCelebrities).admin
        return (user.inTeam(self.obj.owner) or
                user.inTeam(self.obj.driver) or
                user.inTeam(admins))


class Sprint(AuthorizationBase):
    """An attendee, owner, or driver of a sprint."""
    permission = 'launchpad.View'
    usedfor = ISprint

    def checkAuthenticated(self, user):
        admins = getUtility(ILaunchpadCelebrities).admin
        return (user.inTeam(self.obj.owner) or
                user.inTeam(self.obj.driver) or
                user in [attendance.attendee
                         for attendance in self.obj.attendances] or
                user.inTeam(admins))


class EditSpecificationSubscription(AuthorizationBase):
    """The subscriber, and people related to the spec or the target of the
    spec can determine who is essential."""
    permission = 'launchpad.Edit'
    usedfor = ISpecificationSubscription

    def checkAuthenticated(self, user):
        admins = getUtility(ILaunchpadCelebrities).admin
        if self.obj.specification.goal is not None:
            for driver in self.obj.specification.goal.drivers:
                if user.inTeam(driver):
                    return True
        else:
            for driver in self.obj.specification.target.drivers:
                if user.inTeam(driver):
                    return True
        return (user.inTeam(self.obj.person) or
                user.inTeam(self.obj.specification.owner) or
                user.inTeam(self.obj.specification.assignee) or
                user.inTeam(self.obj.specification.drafter) or
                user.inTeam(self.obj.specification.approver) or
                user.inTeam(admins))


class OnlyRosettaExpertsAndAdmins(AuthorizationBase):
    """Base class that allow access to Rosetta experts and Launchpad admins.
    """

    def checkAuthenticated(self, user):
        """Allow Launchpad's admins and Rosetta experts edit all fields."""
        celebrities = getUtility(ILaunchpadCelebrities)
        return (user.inTeam(celebrities.admin) or
                user.inTeam(celebrities.rosetta_experts))


class AdminProductTranslations(AuthorizationBase):
    permission = 'launchpad.TranslationsAdmin'
    usedfor = IProduct

    def checkAuthenticated(self, user):
        """Is the user able to manage `IProduct` translations settings?

        Any Launchpad/Launchpad Translations administrator or owners are
        able to change translation settings for a product.
        """
        celebrities = getUtility(ILaunchpadCelebrities)
        return (user.inTeam(self.obj.owner) or
                user.inTeam(celebrities.admin) or
                user.inTeam(celebrities.rosetta_experts))


class AdminSeriesByVCSImports(AuthorizationBase):
    permission = 'launchpad.Admin'
    usedfor = IProductSeries

    def checkAuthenticated(self, user):
        vcs_imports = getUtility(ILaunchpadCelebrities).vcs_imports
        return user.inTeam(vcs_imports)


class EditRequestedCDsByRecipientOrShipItAdmins(AuthorizationBase):
    permission = 'launchpad.Edit'
    usedfor = IRequestedCDs

    def checkAuthenticated(self, user):
        shipitadmins = getUtility(ILaunchpadCelebrities).shipit_admin
        return user == self.obj.request.recipient or user.inTeam(shipitadmins)


class EditShippingRequestByRecipientOrShipItAdmins(AuthorizationBase):
    permission = 'launchpad.Edit'
    usedfor = IShippingRequest

    def checkAuthenticated(self, user):
        shipitadmins = getUtility(ILaunchpadCelebrities).shipit_admin
        return user == self.obj.recipient or user.inTeam(shipitadmins)


class AdminShippingRequestByShipItAdmins(AuthorizationBase):
    permission = 'launchpad.Admin'
    usedfor = IShippingRequest

    def checkAuthenticated(self, user):
        shipitadmins = getUtility(ILaunchpadCelebrities).shipit_admin
        return user.inTeam(shipitadmins)


class AdminShippingRunByShipItAdmins(AdminShippingRequestByShipItAdmins):
    usedfor = IShippingRun


class AdminStandardShipItOrderSetByShipItAdmins(
        AdminShippingRequestByShipItAdmins):
    usedfor = IStandardShipItRequestSet


class AdminStandardShipItOrderByShipItAdmins(
        AdminShippingRequestByShipItAdmins):
    usedfor = IStandardShipItRequest


class AdminShipItApplicationByShipItAdmins(
        AdminShippingRequestByShipItAdmins):
    usedfor = IShipItApplication


class AdminShippingRequestSetByShipItAdmins(
        AdminShippingRequestByShipItAdmins):
    permission = 'launchpad.Admin'
    usedfor = IShippingRequestSet


class EditSeriesSourceByVCSImports(AuthorizationBase):
    permission = 'launchpad.EditSource'
    usedfor = IProductSeries

    def checkAuthenticated(self, user):
        vcs_imports = getUtility(ILaunchpadCelebrities).vcs_imports
        if user.inTeam(vcs_imports):
            return True
        elif not self.obj.syncCertified():
            return True
        return False


class EditMilestoneByTargetOwnerOrAdmins(AuthorizationBase):
    permission = 'launchpad.Edit'
    usedfor = IMilestone

    def checkAuthenticated(self, user):
        """Authorize the product or distribution owner."""
        celebrities = getUtility(ILaunchpadCelebrities)
        if user.inTeam(celebrities.admin):
            return True
        if user.inTeam(celebrities.registry_experts):
            return True
        return user.inTeam(self.obj.target.owner)


class AdminMilestoneByLaunchpadAdmins(AuthorizationBase):
    permission = 'launchpad.Admin'
    usedfor = IMilestone

    def checkAuthenticated(self, user):
        """Only the Launchpad admins need this, we are only going to use it
        for connecting up series and distroseriess where we did not have
        them."""
        admins = getUtility(ILaunchpadCelebrities).admin
        return user.inTeam(admins)


class EditTeamByTeamOwnerOrLaunchpadAdmins(AuthorizationBase):
    permission = 'launchpad.Owner'
    usedfor = ITeam

    def checkAuthenticated(self, user):
        """Only the team owner and Launchpad admins need this.
        """
        admins = getUtility(ILaunchpadCelebrities).admin
        return user.inTeam(self.obj.teamowner) or user.inTeam(admins)


class EditTeamByTeamOwnerOrTeamAdminsOrAdmins(AuthorizationBase):
    permission = 'launchpad.Edit'
    usedfor = ITeam

    def checkAuthenticated(self, user):
        """The team owner and team admins have launchpad.Edit on that team.

        The Launchpad admins also have launchpad.Edit on all teams.
        """
        return can_edit_team(self.obj, user)


class EditTeamMembershipByTeamOwnerOrTeamAdminsOrAdmins(AuthorizationBase):
    permission = 'launchpad.Edit'
    usedfor = ITeamMembership

    def checkAuthenticated(self, user):
        return can_edit_team(self.obj.team, user)


class EditPersonBySelfOrAdmins(AuthorizationBase):
    permission = 'launchpad.Edit'
    usedfor = IPerson

    def checkAuthenticated(self, user):
        """A user can edit the Person who is herself.

        The admin team can also edit any Person.
        """
        admins = getUtility(ILaunchpadCelebrities).admin
        return self.obj.id == user.id or user.inTeam(admins)


class EditPersonBySelf(AuthorizationBase):
    permission = 'launchpad.Special'
    usedfor = IPerson

    def checkAuthenticated(self, user):
        """A user can edit the Person who is herself."""
        return self.obj.id == user.id


class ViewPublicOrPrivateTeamMembers(AuthorizationBase):
    """Restrict viewing of private memberships of teams.

    Only members of a team with a private membership can view the
    membership list.
    """
    permission = 'launchpad.View'
    usedfor = IPerson

    def checkUnauthenticated(self):
        """Unauthenticated users can only view public memberships."""
        if self.obj.visibility == PersonVisibility.PUBLIC:
            return True
        return False

    def checkAuthenticated(self, user):
        """Verify that the user can view the team's membership.

        Anyone can see a public team's membership.
        Only a team member or a Launchpad admin can view a
        private membership.
        """
        if self.obj.visibility == PersonVisibility.PUBLIC:
            return True
        admins = getUtility(ILaunchpadCelebrities).admin
        if user.inTeam(admins) or user.inTeam(self.obj):
            return True
        return False


class EditPollByTeamOwnerOrTeamAdminsOrAdmins(
        EditTeamMembershipByTeamOwnerOrTeamAdminsOrAdmins):
    permission = 'launchpad.Edit'
    usedfor = IPoll


class EditPollSubsetByTeamOwnerOrTeamAdminsOrAdmins(
        EditPollByTeamOwnerOrTeamAdminsOrAdmins):
    permission = 'launchpad.Edit'
    usedfor = IPollSubset


class EditPollOptionByTeamOwnerOrTeamAdminsOrAdmins(AuthorizationBase):
    permission = 'launchpad.Edit'
    usedfor = IPollOption

    def checkAuthenticated(self, user):
        return can_edit_team(self.obj.poll.team, user)


class AdminDistribution(AdminByAdminsTeam):
    """Soyuz involves huge chunks of data in the archive and librarian,
    so for the moment we are locking down admin and edit on distributions
    and distroseriess to the Launchpad admin team."""
    permission = 'launchpad.Admin'
    usedfor = IDistribution


class EditDistributionByDistroOwnersOrAdmins(AuthorizationBase):
    """The owner of a distribution should be able to edit its
    information; it is mainly administrative data, such as bug
    contacts. Note that creation of new distributions and distribution
    series is still protected with launchpad.Admin"""
    permission = 'launchpad.Edit'
    usedfor = IDistribution

    def checkAuthenticated(self, user):
        admins = getUtility(ILaunchpadCelebrities).admin
        return (user.inTeam(self.obj.owner) or
                user.inTeam(admins))


class AdminDistroSeries(AdminByAdminsTeam):
    """Soyuz involves huge chunks of data in the archive and librarian,
    so for the moment we are locking down admin and edit on distributions
    and distroseriess to the Launchpad admin team.

    NB: Please consult with SABDFL before modifying this permission because
        changing it could cause the archive to get rearranged, with tons of
        files moved to the new namespace, and mirrors would get very very
        upset. Then James T would be on your case.
    """
    permission = 'launchpad.Admin'
    usedfor = IDistroSeries


class EditDistroSeriesByOwnersOrDistroOwnersOrAdmins(AuthorizationBase):
    """The owner of the distro series should be able to modify some of the
    fields on the IDistroSeries

    NB: there is potential for a great mess if this is not done correctly so
    please consult with SABDFL before modifying these permissions.
    """
    permission = 'launchpad.Edit'
    usedfor = IDistroSeries

    def checkAuthenticated(self, user):
        admins = getUtility(ILaunchpadCelebrities).admin
        return (user.inTeam(self.obj.owner) or
                user.inTeam(self.obj.distribution.owner) or
                user.inTeam(admins))


class SeriesDrivers(AuthorizationBase):
    """Drivers can approve or decline features and target bugs.

    Drivers exist for distribution and product series.
    """
    permission = 'launchpad.Driver'
    usedfor = IHasDrivers

    def checkAuthenticated(self, user):
        for driver in self.obj.drivers:
            if user.inTeam(driver):
                return True
        admins = getUtility(ILaunchpadCelebrities).admin
        return user.inTeam(admins)


class ViewProductSeries(AuthorizationBase):

    usedfor = IProductSeries
    permision = 'launchpad.View'

    def checkUnauthenticated(self):
        """See `IAuthorization.checkUnauthenticated`.

        :return: True or False.
        """
        return True

    def checkAuthenticated(self, user):
        """See `IAuthorization.checkAuthenticated`.

        :return: True or False.
        """
        return True


class EditProductSeries(EditByRegistryExpertsOrOwnersOrAdmins):
    usedfor = IProductSeries

    def checkAuthenticated(self, user):
        """Allow product owner, Rosetta Experts, or admins."""
        if user.inTeam(self.obj.product.owner):
            # The user is the owner of the product.
            return True
        # Rosetta experts need to be able to upload translations.
        rosetta_experts = getUtility(ILaunchpadCelebrities).rosetta_experts
        if user.inTeam(rosetta_experts):
            return True
        return EditByRegistryExpertsOrOwnersOrAdmins.checkAuthenticated(
            self, user)


class EditBugTask(AuthorizationBase):
    """Permission checker for editing objects linked to a bug.

    Allow any logged-in user to edit objects linked to public
    bugs. Allow only explicit subscribers to edit objects linked to
    private bugs.
    """
    permission = 'launchpad.Edit'
    usedfor = IHasBug

    def checkAuthenticated(self, user):
        admins = getUtility(ILaunchpadCelebrities).admin

        if user.inTeam(admins):
            # Admins can always edit bugtasks, whether they're reported on a
            # private bug or not.
            return True

        if not self.obj.bug.private:
            # This is a public bug, so anyone can edit it.
            return True
        else:
            # This is a private bug, and we know the user isn't an admin, so
            # we'll only allow editing if the user is explicitly subscribed to
            # this bug.
            for subscription in self.obj.bug.subscriptions:
                if user.inTeam(subscription.person):
                    return True

            return False


class PublicToAllOrPrivateToExplicitSubscribersForBugTask(AuthorizationBase):
    permission = 'launchpad.View'
    usedfor = IHasBug

    def checkAuthenticated(self, user):
        admins = getUtility(ILaunchpadCelebrities).admin

        if user.inTeam(admins):
            # Admins can always edit bugs, whether they're public or
            # private.
            return True

        if not self.obj.bug.private:
            # This is a public bug.
            return True
        else:
            # This is a private bug.
            for subscription in self.obj.bug.subscriptions:
                if user.inTeam(subscription.person):
                    return True

            return False

    def checkUnauthenticated(self):
        """Allow anonymous users to see non-private bugs only."""
        return not self.obj.bug.private


class EditPublicByLoggedInUserAndPrivateByExplicitSubscribers(
    AuthorizationBase):
    permission = 'launchpad.Edit'
    usedfor = IBug

    def checkAuthenticated(self, user):
        """Allow any logged in user to edit a public bug, and only
        explicit subscribers to edit private bugs.
        """
        admins = getUtility(ILaunchpadCelebrities).admin
        if not self.obj.private:
            # This is a public bug.
            return True
        elif user.inTeam(admins):
            # Admins can edit all bugs.
            return True
        else:
            # This is a private bug. Only explicit subscribers may edit it.
            for subscription in self.obj.subscriptions:
                if user.inTeam(subscription.person):
                    return True

        return False

    def checkUnauthenticated(self):
        """Never allow unauthenticated users to edit a bug."""
        return False


class PublicToAllOrPrivateToExplicitSubscribersForBug(AuthorizationBase):
    permission = 'launchpad.View'
    usedfor = IBug

    def checkAuthenticated(self, user):
        """Allow any user to see non-private bugs, but only explicit
        subscribers to see private bugs.
        """
        admins = getUtility(ILaunchpadCelebrities).admin
        if not self.obj.private:
            # This is a public bug.
            return True
        elif user.inTeam(admins):
            # Admins can view all bugs.
            return True
        else:
            # This is a private bug. Only explicit subscribers may view it.
            for subscription in self.obj.subscriptions:
                if user.inTeam(subscription.person):
                    return True

        return False

    def checkUnauthenticated(self):
        """Allow anonymous users to see non-private bugs only."""
        return not self.obj.private


class EditBugBranch(EditPublicByLoggedInUserAndPrivateByExplicitSubscribers):
    permission = 'launchpad.Edit'
    usedfor = IBugBranch

    def __init__(self, bug_branch):
        # The same permissions as for the BugBranch's bug should apply
        # to the BugBranch itself.
        EditPublicByLoggedInUserAndPrivateByExplicitSubscribers.__init__(
            self, bug_branch.bug)


class ViewBugAttachment(PublicToAllOrPrivateToExplicitSubscribersForBug):
    """Security adapter for viewing a bug attachment.

    If the user is authorized to view the bug, he's allowed to view the
    attachment.
    """
    permission = 'launchpad.View'
    usedfor = IBugAttachment

    def __init__(self, bugattachment):
        PublicToAllOrPrivateToExplicitSubscribersForBug.__init__(
            self, bugattachment.bug)


class EditBugAttachment(
    EditPublicByLoggedInUserAndPrivateByExplicitSubscribers):
    """Security adapter for editing a bug attachment.

    If the user is authorized to view the bug, he's allowed to edit the
    attachment.
    """
    permission = 'launchpad.Edit'
    usedfor = IBugAttachment

    def __init__(self, bugattachment):
        EditPublicByLoggedInUserAndPrivateByExplicitSubscribers.__init__(
            self, bugattachment.bug)


class ViewAnnouncement(AuthorizationBase):
    permission = 'launchpad.View'
    usedfor = IAnnouncement

    def checkUnauthenticated(self):
        """Let anonymous users see published announcements."""
        if self.obj.published:
            return True
        return False

    def checkAuthenticated(self, user):
        """Keep project news invisible to end-users unless they are project
        admins, until the announcements are published."""

        # Every user can view published announcements.
        if self.obj.published:
            return True

        # Project drivers can view any project announcements.
        assert self.obj.target
        if self.obj.target.drivers:
            for driver in self.obj.target.drivers:
                if user.inTeam(driver):
                    return True
        if user.inTeam(self.obj.target.owner):
            return True

        # Launchpad admins can view any announcement.
        admins = getUtility(ILaunchpadCelebrities).admin
        return user.inTeam(admins)


class EditAnnouncement(AuthorizationBase):
    permission = 'launchpad.Edit'
    usedfor = IAnnouncement

    def checkAuthenticated(self, user):
        """Allow the project owner and drivers to edit any project news."""

        assert self.obj.target
        if self.obj.target.drivers:
            for driver in self.obj.target.drivers:
                if user.inTeam(driver):
                    return True
        if user.inTeam(self.obj.target.owner):
            return True

        admins = getUtility(ILaunchpadCelebrities).admin
        return user.inTeam(admins)


class UseApiDoc(AuthorizationBase):
    permission = 'zope.app.apidoc.UseAPIDoc'
    usedfor = Interface

    def checkAuthenticated(self, user):
        return True


class OnlyBazaarExpertsAndAdmins(AuthorizationBase):
    """Base class that allows only the Launchpad admins and Bazaar
    experts."""

    def checkAuthenticated(self, user):
        bzrexperts = getUtility(ILaunchpadCelebrities).bazaar_experts
        admins = getUtility(ILaunchpadCelebrities).admin
        return user.inTeam(admins) or user.inTeam(bzrexperts)


class OnlyVcsImportsAndAdmins(AuthorizationBase):
    """Base class that allows only the Launchpad admins and VCS Imports
    experts."""

    def checkAuthenticated(self, user):
        vcsexpert = getUtility(ILaunchpadCelebrities).vcs_imports
        admins = getUtility(ILaunchpadCelebrities).admin
        return user.inTeam(admins) or user.inTeam(vcsexpert)


class AdminTheBazaar(OnlyVcsImportsAndAdmins):
    permission = 'launchpad.Admin'
    usedfor = IBazaarApplication


class SeeCodeImportSet(OnlyVcsImportsAndAdmins):
    """Control who can see the CodeImport listing page.

    Currently, we restrict the visibility of the new code import
    system to members of ~vcs-imports and Launchpad admins.
    """

    permission = 'launchpad.View'
    usedfor = ICodeImportSet


class EditCodeImport(OnlyVcsImportsAndAdmins):
    """Control who can edit the object view of a CodeImport.

    Currently, we restrict the visibility of the new code import
    system to members of ~vcs-imports and Launchpad admins.
    """
    permission = 'launchpad.Edit'
    usedfor = ICodeImport


class SeeCodeImportJobSet(OnlyVcsImportsAndAdmins):
    """Control who can see the CodeImportJobSet utility.

    Currently, we restrict the visibility of the new code import
    system to members of ~vcs-imports and Launchpad admins.
    """
    permission = 'launchpad.View'
    usedfor = ICodeImportJobSet


class EditCodeImportJobWorkflow(OnlyVcsImportsAndAdmins):
    """Control who can use the CodeImportJobWorkflow utility.

    Currently, we restrict the visibility of the new code import
    system to members of ~vcs-imports and Launchpad admins.
    """
    permission = 'launchpad.Edit'
    usedfor = ICodeImportJobWorkflow


class EditCodeImportMachine(OnlyVcsImportsAndAdmins):
    """Control who can edit the object view of a CodeImportMachine.

    Access is restricted to members of ~vcs-imports and Launchpad admins.
    """
    permission = 'launchpad.Edit'
    usedfor = ICodeImportMachine


class EditPOTemplateDetails(EditByOwnersOrAdmins):
    usedfor = IPOTemplate

    def checkAuthenticated(self, user):
        """Allow product/sourcepackage/potemplate owner, experts and admis.
        """
        if (self.obj.productseries is not None and
            user.inTeam(self.obj.productseries.product.owner)):
            # The user is the owner of the product.
            return True

        rosetta_experts = getUtility(ILaunchpadCelebrities).rosetta_experts

        return (EditByOwnersOrAdmins.checkAuthenticated(self, user) or
                user.inTeam(rosetta_experts))


class AdminPOTemplateDetails(OnlyRosettaExpertsAndAdmins):
    """Permissions to edit all aspects of an IPOTemplate."""
    permission = 'launchpad.Admin'
    usedfor = IPOTemplate


# XXX: Carlos Perello Marin 2005-05-24 bug=753:
# This should be using SuperSpecialPermissions when implemented.
class AddPOTemplate(OnlyRosettaExpertsAndAdmins):
    permission = 'launchpad.Append'
    usedfor = IProductSeries


class EditPOFileDetails(EditByOwnersOrAdmins):
    usedfor = IPOFile

    def checkAuthenticated(self, user):
        """Allow anyone that can edit translations, owner, experts and admis.
        """
        rosetta_experts = getUtility(ILaunchpadCelebrities).rosetta_experts

        return (EditByOwnersOrAdmins.checkAuthenticated(self, user) or
                self.obj.canEditTranslations(user) or
                user.inTeam(rosetta_experts))


class ChangeTranslatorInGroup(OnlyRosettaExpertsAndAdmins):
    permission = 'launchpad.Edit'
    usedfor = ITranslator

    def checkAuthenticated(self, user):
        """Allow the owner of a translation group to edit the translator
        of any language in the group."""
        return (user.inTeam(self.obj.translationgroup.owner) or
                OnlyRosettaExpertsAndAdmins.checkAuthenticated(self, user))


class EditTranslationGroup(OnlyRosettaExpertsAndAdmins):
    permission = 'launchpad.Edit'
    usedfor = ITranslationGroup

    def checkAuthenticated(self, user):
        """Allow the owner of a translation group to edit the translator
        of any language in the group."""
        return (user.inTeam(self.obj.owner) or
                OnlyRosettaExpertsAndAdmins.checkAuthenticated(self, user))


class EditTranslationGroupSet(OnlyRosettaExpertsAndAdmins):
    permission = 'launchpad.Admin'
    usedfor = ITranslationGroupSet


class DownloadFullSourcePackageTranslations(OnlyRosettaExpertsAndAdmins):
    """Restrict full `SourcePackage` translation downloads.

    Experience shows that the export queue can easily get swamped by
    large export requests.  Email leads us to believe that many of the
    users making these requests are looking for language packs, or for
    individual translations rather than the whole package.  That's why
    this class defines who is allowed to make those requests.
    """

    permission = 'launchpad.ExpensiveRequest'
    usedfor = ISourcePackage

    def checkAuthenticated(self, user):
        """Define who may download these translations.

        Admins and Translations admins have access, as does the owner of
        the translation group (if applicable).
        """
        translation_group = self.obj.distribution.translationgroup
        return (
            # User is admin of some relevant kind.
            OnlyRosettaExpertsAndAdmins.checkAuthenticated(self, user) or
            # User is owner of applicable translation group.
            (translation_group is not None and
             user.inTeam(translation_group.owner)))


class EditBugTracker(EditByRegistryExpertsOrOwnersOrAdmins):
    permission = 'launchpad.Edit'
    usedfor = IBugTracker


class EditProductRelease(EditByRegistryExpertsOrOwnersOrAdmins):
    permission = 'launchpad.Edit'
    usedfor = IProductRelease

    def checkAuthenticated(self, user):
        if (user.inTeam(self.obj.productseries.owner) or
            user.inTeam(self.obj.productseries.product.owner)):
            return True
        return EditByRegistryExpertsOrOwnersOrAdmins.checkAuthenticated(
            self, user)


class EditTranslationImportQueueEntry(OnlyRosettaExpertsAndAdmins):
    permission = 'launchpad.Edit'
    usedfor = ITranslationImportQueueEntry

    def checkAuthenticated(self, user):
        """Allow who added the entry, experts and admis.
        """
        rosetta_experts = getUtility(ILaunchpadCelebrities).rosetta_experts

        return (OnlyRosettaExpertsAndAdmins.checkAuthenticated(self, user) or
                user.inTeam(self.obj.importer))

class AdminTranslationImportQueueEntry(OnlyRosettaExpertsAndAdmins):
    permission = 'launchpad.Admin'
    usedfor = ITranslationImportQueueEntry

class AdminTranslationImportQueue(OnlyRosettaExpertsAndAdmins):
    permission = 'launchpad.Admin'
    usedfor = ITranslationImportQueue


class EditPackageUploadQueue(AdminByAdminsTeam):
    permission = 'launchpad.Edit'
    usedfor = IPackageUploadQueue

    def checkAuthenticated(self, user):
        """Check user presence in admins or distroseries upload admin team."""
        if AdminByAdminsTeam.checkAuthenticated(self, user):
            return True

        permission_set = getUtility(IArchivePermissionSet)
        permissions = permission_set.componentsForQueueAdmin(
            self.obj.distroseries.main_archive, user)
        return permissions.count() > 0


class EditPackageUpload(AdminByAdminsTeam):
    permission = 'launchpad.Edit'
    usedfor = IPackageUpload

    def checkAuthenticated(self, user):
        """Return True if user has an ArchivePermission or is an admin."""
        if AdminByAdminsTeam.checkAuthenticated(self, user):
            return True

        permission_set = getUtility(IArchivePermissionSet)
        permissions = permission_set.componentsForQueueAdmin(
            self.obj.archive, user)
        if permissions.count() == 0:
            return False
        allowed_components = set(
            permission.component for permission in permissions)
        existing_components = self.obj.components
        # The intersection of allowed_components and
        # existing_components must be equal to existing_components
        # to allow the operation to go ahead.
        return (allowed_components.intersection(existing_components)
                == existing_components)


class AdminByBuilddAdmin(AuthorizationBase):
    permission = 'launchpad.Admin'

    def checkAuthenticated(self, user):
        """Allow admins and buildd_admins."""
        lp_admin = getUtility(ILaunchpadCelebrities).admin
        if user.inTeam(lp_admin):
            return True
        buildd_admin = getUtility(ILaunchpadCelebrities).buildd_admin
        return user.inTeam(buildd_admin)


class AdminBuilderSet(AdminByBuilddAdmin):
    usedfor = IBuilderSet


class AdminBuilder(AdminByBuilddAdmin):
    usedfor = IBuilder


# XXX cprov 2006-07-31: As soon as we have external builders, as presumed
# in the original plan, we should grant some rights to the owners and
# that's what Edit is for.
class EditBuilder(AdminByBuilddAdmin):
    permission = 'launchpad.Edit'
    usedfor = IBuilder


class AdminBuildRecord(AdminByBuilddAdmin):
    usedfor = IBuild


class EditBuildRecord(AdminByBuilddAdmin):
    permission = 'launchpad.Edit'
    usedfor = IBuild

    def _ppaCheckAuthenticated(self, user):
        """Allow only BuilddAdmins and PPA owner."""
        if AdminByBuilddAdmin.checkAuthenticated(self, user):
            return True

        if self.obj.archive.owner and user.inTeam(self.obj.archive.owner):
            return True

        return False

    def checkAuthenticated(self, user):
        """Check write access for user and different kinds of archives.

        Allow
        
            * BuilddAdmins and PPA owner for PPAs
            * users with upload permissions (for the respective distribution)
              otherwise.
        """
        # Is this a PPA? Call the respective method if so.
        if self.obj.archive.purpose == ArchivePurpose.PPA:
            return self._ppaCheckAuthenticated(user)

        # Primary or partner section here: is the user in question allowed
        # to upload to the respective component? Allow user to retry build
        # if so.
        if self.obj.archive.canUpload(user, self.obj.current_component):
            return True
        else:
            return self.obj.archive.canUpload(
                user, self.obj.sourcepackagerelease.sourcepackagename)


class ViewBuildRecord(EditBuildRecord):
    permission = 'launchpad.View'

    def checkAuthenticated(self, user):
        """Private restricts to admins, BuilddAdmins, archive members."""
        if not self.obj.archive.private:
            # Anyone can see non-private archives.
            return True

        # If the permission check on the sourcepackagerelease for this
        # build passes then it means the build can be released from
        # privacy since the source package is published publicly.
        # This happens when copy-package is used to re-publish a private
        # package in the primary archive.
        auth_spr = ViewSourcePackageRelease(self.obj.sourcepackagerelease)
        if auth_spr.checkAuthenticated(user):
            return True

        return EditBuildRecord.checkAuthenticated(self, user)

    def checkUnauthenticated(self):
        """Unauthenticated users can see the build if it's not private."""
        if not self.obj.archive.private:
            return True

        # See comment above.
        auth_spr = ViewSourcePackageRelease(self.obj.sourcepackagerelease)
        return auth_spr.checkUnauthenticated()


class AdminQuestion(AdminByAdminsTeam):
    permission = 'launchpad.Admin'
    usedfor = IQuestion

    def checkAuthenticated(self, user):
        """Allow only admins and owners of the question pillar target."""
        context = self.obj.product or self.obj.distribution
        return (AdminByAdminsTeam.checkAuthenticated(self, user) or
                user.inTeam(context.owner))


class ModerateQuestion(AdminQuestion):
    permission = 'launchpad.Moderate'
    usedfor = IQuestion

    def checkAuthenticated(self, user):
        """Allow user who can administer the question and answer contacts."""
        if AdminQuestion.checkAuthenticated(self, user):
            return True
        for answer_contact in self.obj.target.answer_contacts:
            if user.inTeam(answer_contact):
                return True
        return False


class QuestionOwner(AuthorizationBase):
    permission = 'launchpad.Owner'
    usedfor = IQuestion

    def checkAuthenticated(self, user):
        """Allow the question's owner."""
        return user.inTeam(self.obj.owner)


class ModerateFAQTarget(EditByOwnersOrAdmins):
    permission = 'launchpad.Moderate'
    usedfor = IFAQTarget

    def checkAuthenticated(self, user):
        """Allow people with launchpad.Edit or an answer contact."""
        if EditByOwnersOrAdmins.checkAuthenticated(self, user):
            return True
        if IQuestionTarget.providedBy(self.obj):
            for answer_contact in self.obj.answer_contacts:
                if user.inTeam(answer_contact):
                    return True
        return False


class EditFAQ(AuthorizationBase):
    permission = 'launchpad.Edit'
    usedfor = IFAQ

    def checkAuthenticated(self, user):
        """Everybody who has launchpad.Moderate on the FAQ target is allowed.
        """
        return ModerateFAQTarget(self.obj.target).checkAuthenticated(user)


def can_edit_team(team, user):
    """Return True if the given user has edit rights for the given team."""
    if user.inTeam(getUtility(ILaunchpadCelebrities).admin):
        return True
    else:
        return team in user.getAdministratedTeams()


class AdminLanguageSet(OnlyRosettaExpertsAndAdmins):
    permission = 'launchpad.Admin'
    usedfor = ILanguageSet


class AdminLanguage(OnlyRosettaExpertsAndAdmins):
    permission = 'launchpad.Admin'
    usedfor = ILanguage


class AccessBranch(AuthorizationBase):
    """Controls visibility of branches.

    A person can see the branch if the branch is public, they are the owner
    of the branch, they are in the team that owns the branch, subscribed to
    the branch, or a launchpad administrator.
    """
    permission = 'launchpad.View'
    usedfor = IBranch

    def checkAuthenticated(self, user):
        if not self.obj.private:
            return True
        if user.inTeam(self.obj.owner):
            return True
        for subscriber in self.obj.subscribers:
            if user.inTeam(subscriber):
                return True
        celebs = getUtility(ILaunchpadCelebrities)
        return user.inTeam(celebs.admin) or user.inTeam(celebs.bazaar_experts)

    def checkUnauthenticated(self):
        return not self.obj.private


class EditBranch(AuthorizationBase):
    """The owner, bazaar experts or admins can edit branches."""
    permission = 'launchpad.Edit'
    usedfor = IBranch

    def checkAuthenticated(self, user):
        celebs = getUtility(ILaunchpadCelebrities)
        return (user.inTeam(self.obj.owner) or
                user.inTeam(celebs.admin) or
                user.inTeam(celebs.bazaar_experts))


class AdminBranch(AuthorizationBase):
    """The bazaar experts or admins can administer branches."""
    permission = 'launchpad.Admin'
    usedfor = IBranch

    def checkAuthenticated(self, user):
        celebs = getUtility(ILaunchpadCelebrities)
        return (user.inTeam(celebs.admin) or
                user.inTeam(celebs.bazaar_experts))


class AdminPOTemplateSubset(OnlyRosettaExpertsAndAdmins):
    permission = 'launchpad.Admin'
    usedfor = IPOTemplateSubset


class AdminDistroSeriesLanguage(OnlyRosettaExpertsAndAdmins):
    permission = 'launchpad.Admin'
    usedfor = IDistroSeriesLanguage


class AdminDistroSeriesTranslations(OnlyRosettaExpertsAndAdmins):
    permission = 'launchpad.TranslationsAdmin'
    usedfor = IDistroSeries


class BranchSubscriptionEdit(AuthorizationBase):
    permission = 'launchpad.Edit'
    usedfor = IBranchSubscription

    def checkAuthenticated(self, user):
        """Is the user able to edit a branch subscription?

        Any team member can edit a branch subscription for their team.
        Launchpad Admins can also edit any branch subscription.
        """
        celebs = getUtility(ILaunchpadCelebrities)
        return (user.inTeam(self.obj.person) or
                user.inTeam(celebs.admin) or
                user.inTeam(celebs.bazaar_experts))


class BranchSubscriptionView(BranchSubscriptionEdit):
    permission = 'launchpad.View'


class BranchMergeProposalView(AuthorizationBase):
    permission = 'launchpad.View'
    usedfor = IBranchMergeProposal

    def checkAuthenticated(self, user):
        """Is the user able to view the branch merge proposal?

        The user can see a merge proposal between two branches
        that the user can see.
        """
        return (AccessBranch(self.obj.source_branch).checkAuthenticated(user)
                and
                AccessBranch(self.obj.target_branch).checkAuthenticated(user))

    def checkUnauthenticated(self):
        """Is anyone able to view the branch merge proposal?

        Anyone can see a merge proposal between two public branches.
        """
        return (AccessBranch(self.obj.source_branch).checkUnauthenticated()
                and
                AccessBranch(self.obj.target_branch).checkUnauthenticated())


class BranchMergeProposalEdit(AuthorizationBase):
    permission = 'launchpad.Edit'
    usedfor = IBranchMergeProposal

    def checkAuthenticated(self, user):
        """Is the user able to edit the branch merge request?

        The user is able to edit if they are:
          * the registrant of the merge proposal
          * the owner of the source_branch
          * the owner of the target_branch
          * the reviewer for the target_branch
          * an administrator
        """
        celebs = getUtility(ILaunchpadCelebrities)
        return (user.inTeam(self.obj.registrant) or
                user.inTeam(self.obj.source_branch.owner) or
                user.inTeam(self.obj.target_branch.owner) or
                user.inTeam(self.obj.target_branch.reviewer) or
                user.inTeam(celebs.admin) or
                user.inTeam(celebs.bazaar_experts))


class ViewEntitlement(AuthorizationBase):
    """Permissions to view IEntitlement objects.

    Allow the owner of the entitlement, the entitlement registrant,
    or any member of the team or any admin to view the entitlement.
    """
    permission = 'launchpad.View'
    usedfor = IEntitlement

    def checkAuthenticated(self, user):
        """Is the user able to view an Entitlement attribute?

        Any team member can edit a branch subscription for their team.
        Launchpad Admins can also edit any branch subscription.
        """
        admins = getUtility(ILaunchpadCelebrities).admin
        return (user.inTeam(self.obj.person) or
                user.inTeam(self.obj.registrant) or
                user.inTeam(admins))


class AdminDistroSeriesLanguagePacks(
    OnlyRosettaExpertsAndAdmins,
    EditDistroSeriesByOwnersOrDistroOwnersOrAdmins):
    permission = 'launchpad.LanguagePacksAdmin'
    usedfor = IDistroSeries

    def checkAuthenticated(self, user):
        """Is the user able to manage `IDistroSeries` language packs?

        Any Launchpad/Launchpad Translations administrator, people allowed to
        edit distroseries or members of IDistribution.language_pack_admin team
        are able to change the language packs available.
        """
        return (
            OnlyRosettaExpertsAndAdmins.checkAuthenticated(self, user) or
            EditDistroSeriesByOwnersOrDistroOwnersOrAdmins.checkAuthenticated(
                self, user) or
            user.inTeam(self.obj.distribution.language_pack_admin))


class AdminDistributionTranslations(OnlyRosettaExpertsAndAdmins,
                                    EditDistributionByDistroOwnersOrAdmins):
    permission = 'launchpad.TranslationsAdmin'
    usedfor = IDistribution

    def checkAuthenticated(self, user):
        """Is the user able to manage `IDistribution` translations settings?

        Any Launchpad/Launchpad Translations administrator or people allowed
        to edit distribution details are able to change translation settings
        for a distribution.
        """
        return (
            OnlyRosettaExpertsAndAdmins.checkAuthenticated(self, user) or
            EditDistributionByDistroOwnersOrAdmins.checkAuthenticated(
                self, user))


class AdminLanguagePack(OnlyRosettaExpertsAndAdmins):
    permission = 'launchpad.LanguagePacksAdmin'
    usedfor = ILanguagePack


class ViewHWSubmission(AuthorizationBase):
    permission = 'launchpad.View'
    usedfor = IHWSubmission

    def checkAuthenticated(self, user):
        """Can the user view the submission details?

        Submissions that not marked private are publicly visible,
        private submissions may only be accessed by their owner and by
        admins.
        """
        if not self.obj.private:
            return True

        admins = getUtility(ILaunchpadCelebrities).admin
        return user.inTeam(self.obj.owner) or user.inTeam(admins)

    def checkUnauthenticated(self):
        return not self.obj.private


class ViewArchive(AuthorizationBase):
    """Restrict viewing of private archives.

    Only admins or members of a team with a private membership can
    view the archive.
    """
    permission = 'launchpad.View'
    usedfor = IArchive

    def checkAuthenticated(self, user):
        """Verify that the user can view the archive.

        Anyone can see a public archive.

        Only a team member or a Launchpad admin can view a
        private archive.
        """
        # No further checks are required if the archive is not private.
        if not self.obj.private:
            return True

        # Admins and this archive's owner or team members are allowed.
        admins = getUtility(ILaunchpadCelebrities).admin
        if user.inTeam(admins):
            return True

        if self.obj.owner and user.inTeam(self.obj.owner):
            return True

        return False

    def checkUnauthenticated(self):
        """Unauthenticated users can see the PPA if it's not private."""
        return not self.obj.private


class ViewSourcePackageRelease(AuthorizationBase):
    """Restrict viewing of source packages.

    Packages that are only published in private archives are subject to the
    same viewing rules as the archive (see class ViewArchive).

    If the package is published in any non-private archive, then it is
    automatically viewable even if the package is also published in
    a private archive.
    """
    permission = 'launchpad.View'
    userfor = ISourcePackageRelease

    def checkAuthenticated(self, user):
        """Verify that the user can view the sourcepackagerelease."""
        for archive in self.obj.published_archives:
            if check_permission('launchpad.View', archive):
                return True
        return False

    def checkUnauthenticated(self):
        """Check unauthenticated users.

        Unauthenticated users can see the package as long as it's published
        in a non-private archive.
        """
        for archive in self.obj.published_archives:
            if not archive.private:
                return True
        return False


class MailingListApprovalByExperts(AuthorizationBase):
    permission = 'launchpad.Admin'
    usedfor = IMailingListSet

    def checkAuthenticated(self, user):
        experts = getUtility(ILaunchpadCelebrities).mailing_list_experts
        return user.inTeam(experts)<|MERGE_RESOLUTION|>--- conflicted
+++ resolved
@@ -8,20 +8,12 @@
 from zope.component import getUtility
 
 from canonical.launchpad.interfaces import (
-<<<<<<< HEAD
-    ArchivePurpose, IAnnouncement, IArchive, IBazaarApplication, IBranch,
-    IBranchMergeProposal, IBranchSubscription, IBug, IBugAttachment,
-    IBugBranch, IBugNomination, IBugTracker, IBuild, IBuilder, IBuilderSet,
-    ICodeImport, ICodeImportJobSet, ICodeImportJobWorkflow,
-    ICodeImportMachine, ICodeImportSet, IDistribution, IDistributionMirror,
-=======
     ArchivePurpose, IAnnouncement, IArchive, IArchivePermissionSet,
     IBazaarApplication, IBranch, IBranchMergeProposal, IBranchSubscription,
     IBug, IBugAttachment, IBugBranch, IBugNomination, IBugTracker, IBuild,
     IBuilder, IBuilderSet, ICodeImport, ICodeImportJobSet,
-    ICodeImportJobWorkflow, ICodeImportMachine, ICodeImportResult,
-    ICodeImportResultSet, ICodeImportSet, IDistribution, IDistributionMirror,
->>>>>>> ca2e1a96
+    ICodeImportJobWorkflow, ICodeImportMachine, ICodeImportSet,
+    IDistribution, IDistributionMirror,
     IDistroSeries, IDistroSeriesLanguage, IEntitlement, IFAQ, IFAQTarget,
     IHWSubmission, IHasBug, IHasDrivers, IHasOwner, ILanguage, ILanguagePack,
     ILanguageSet, ILaunchpadCelebrities, IMailingListSet, IMilestone,
