--- conflicted
+++ resolved
@@ -9,20 +9,11 @@
 from zope.component import getUtility
 
 from canonical.launchpad.interfaces import (
-<<<<<<< HEAD
-        IPOTemplate, IPOFile, IPersonSet, NotFoundError, TranslationConstants
+        IPOTemplate, IPOFile, IPersonSet, TranslationConstants
         )
 from canonical.launchpad.components.poparser import POParser
 from canonical.lp.dbschema import PersonCreationRationale
 
-=======
-        IPOTemplate, IPOFile, IPersonSet, TranslationConstants
-        )
-from canonical.launchpad.components.poparser import POParser
-
-from canonical.lp.dbschema import PersonCreationRationale
-
->>>>>>> 5d1e2f98
 class OldPOImported(Exception):
     """Raised when an older PO file is imported."""
 
