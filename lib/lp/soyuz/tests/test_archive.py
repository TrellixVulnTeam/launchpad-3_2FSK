# Copyright 2009-2010 Canonical Ltd.  This software is licensed under the
# GNU Affero General Public License version 3 (see the file LICENSE).

"""Test Archive features."""

from datetime import date

import transaction
from zope.component import getUtility
from zope.security.interfaces import Unauthorized
from zope.security.proxy import removeSecurityProxy

from canonical.database.sqlbase import sqlvalues
from canonical.launchpad.interfaces.launchpad import ILaunchpadCelebrities
from canonical.launchpad.webapp.interfaces import (
    DEFAULT_FLAVOR,
    IStoreSelector,
    MAIN_STORE,
    )
from canonical.testing.layers import (
    DatabaseFunctionalLayer,
    LaunchpadZopelessLayer,
    )
from lp.app.errors import NotFoundError
from lp.buildmaster.enums import BuildStatus
from lp.registry.interfaces.pocket import PackagePublishingPocket
from lp.registry.interfaces.series import SeriesStatus
from lp.services.job.interfaces.job import JobStatus
from lp.services.worlddata.interfaces.country import ICountrySet
from lp.soyuz.enums import (
    ArchivePurpose,
    ArchiveStatus,
    PackagePublishingStatus,
    )
from lp.soyuz.interfaces.archive import (
    ArchiveDisabled,
    CannotRestrictArchitectures,
    CannotUploadToPocket,
    CannotUploadToPPA,
    IArchiveSet,
    InsufficientUploadRights,
    InvalidPocketForPartnerArchive,
    InvalidPocketForPPA,
    NoRightsForArchive,
    NoRightsForComponent,
    )
from lp.soyuz.interfaces.archivearch import IArchiveArchSet
from lp.soyuz.interfaces.archivepermission import IArchivePermissionSet
from lp.soyuz.interfaces.binarypackagename import IBinaryPackageNameSet
from lp.soyuz.interfaces.component import IComponentSet
from lp.soyuz.interfaces.processor import IProcessorFamilySet
from lp.soyuz.model.archive import Archive
from lp.soyuz.model.binarypackagerelease import (
    BinaryPackageReleaseDownloadCount,
    )
from lp.soyuz.model.component import ComponentSelection
from lp.soyuz.tests.test_publishing import SoyuzTestPublisher
from lp.testing import (
    ANONYMOUS,
    login,
    login_person,
    person_logged_in,
    TestCaseWithFactory,
    )
from lp.testing.sampledata import COMMERCIAL_ADMIN_EMAIL


class TestGetPublicationsInArchive(TestCaseWithFactory):

    layer = DatabaseFunctionalLayer

    def makeArchivesForOneDistribution(self, count=3):
        distribution = self.factory.makeDistribution()
        archives = []
        for i in range(count):
            archives.append(
                self.factory.makeArchive(distribution=distribution))
        return archives

    def makeArchivesWithPublications(self, count=3):
        archives = self.makeArchivesForOneDistribution(count=count)
        sourcepackagename = self.factory.makeSourcePackageName()
        for archive in archives:
            self.factory.makeSourcePackagePublishingHistory(
                sourcepackagename=sourcepackagename, archive=archive,
                status=PackagePublishingStatus.PUBLISHED,
                )
        return archives, sourcepackagename

    def getPublications(self, sourcepackagename, archives, distribution):
        return getUtility(IArchiveSet).getPublicationsInArchives(
            sourcepackagename, archives, distribution=distribution)

    def test_getPublications_returns_all_published_publications(self):
        # Returns all currently published publications for archives
        archives, sourcepackagename = self.makeArchivesWithPublications()
        results = self.getPublications(
            sourcepackagename, archives, archives[0].distribution)
        num_results = results.count()
        self.assertEquals(3, num_results)

    def test_getPublications_empty_list_of_archives(self):
        # Passing an empty list of archives will result in an empty
        # resultset.
        archives, sourcepackagename = self.makeArchivesWithPublications()
        results = self.getPublications(
            sourcepackagename, [], archives[0].distribution)
        self.assertEquals([], list(results))

    def assertPublicationsFromArchives(self, publications, archives):
        self.assertEquals(len(archives), publications.count())
        for publication, archive in zip(publications, archives):
            self.assertEquals(archive, publication.archive)

    def test_getPublications_returns_only_for_given_archives(self):
        # Returns only publications for the specified archives
        archives, sourcepackagename = self.makeArchivesWithPublications()
        results = self.getPublications(
            sourcepackagename, [archives[0]], archives[0].distribution)
        self.assertPublicationsFromArchives(results, [archives[0]])

    def test_getPublications_returns_only_published_publications(self):
        # Publications that are not published will not be returned.
        archive = self.factory.makeArchive()
        sourcepackagename = self.factory.makeSourcePackageName()
        self.factory.makeSourcePackagePublishingHistory(
            archive=archive, sourcepackagename=sourcepackagename,
            status=PackagePublishingStatus.PENDING)
        results = self.getPublications(
            sourcepackagename, [archive], archive.distribution)
        self.assertEquals([], list(results))

    def publishSourceInNewArchive(self, sourcepackagename):
        distribution = self.factory.makeDistribution()
        distroseries = self.factory.makeDistroSeries(
            distribution=distribution)
        archive = self.factory.makeArchive(distribution=distribution)
        self.factory.makeSourcePackagePublishingHistory(
            archive=archive, sourcepackagename=sourcepackagename,
            distroseries=distroseries,
            status=PackagePublishingStatus.PUBLISHED)
        return archive

    def test_getPublications_for_specific_distro(self):
        # Results can be filtered for specific distributions.
        sourcepackagename = self.factory.makeSourcePackageName()
        archive = self.publishSourceInNewArchive(sourcepackagename)
        other_archive = self.publishSourceInNewArchive(sourcepackagename)
        # We don't get the results for other_distribution
        results = self.getPublications(
            sourcepackagename, [archive, other_archive],
            distribution=archive.distribution)
        self.assertPublicationsFromArchives(results, [archive])


class TestArchiveRepositorySize(TestCaseWithFactory):

    layer = LaunchpadZopelessLayer

    def test_empty_ppa_has_zero_binaries_size(self):
        # An empty PPA has no binaries so has zero binaries_size.
        ppa = self.factory.makeArchive(purpose=ArchivePurpose.PPA)
        self.assertEquals(0, ppa.binaries_size)

    def test_sources_size_on_empty_archive(self):
        # Zero is returned for an archive without sources.
        archive = self.factory.makeArchive()
        self.assertEquals(0, archive.sources_size)

    def publishSourceFile(self, archive, library_file):
        """Publish a source package with the given content to the archive.

        :param archive: the IArchive to publish to.
        :param library_file: a LibraryFileAlias for the content of the
            source file.
        """
        sourcepackagerelease = self.factory.makeSourcePackageRelease()
        self.factory.makeSourcePackagePublishingHistory(
            archive=archive, sourcepackagerelease=sourcepackagerelease,
            status=PackagePublishingStatus.PUBLISHED)
        self.factory.makeSourcePackageReleaseFile(
            sourcepackagerelease=sourcepackagerelease,
            library_file=library_file)

    def test_sources_size_does_not_count_duplicated_files(self):
        # If there are multiple copies of the same file name/size
        # only one will be counted.
        archive = self.factory.makeArchive()
        library_file = self.factory.makeLibraryFileAlias()
        self.publishSourceFile(archive, library_file)
        self.assertEquals(
            library_file.content.filesize, archive.sources_size)

        self.publishSourceFile(archive, library_file)
        self.assertEquals(
            library_file.content.filesize, archive.sources_size)


class TestSeriesWithSources(TestCaseWithFactory):
    """Create some sources in different series."""

    layer = DatabaseFunctionalLayer

    def test_series_with_sources_returns_all_series(self):
        # Calling series_with_sources returns all series with publishings.
        distribution = self.factory.makeDistribution()
        archive = self.factory.makeArchive(distribution=distribution)
        series_with_no_sources = self.factory.makeDistroSeries(
            distribution=distribution, version="0.5")
        series_with_sources1 = self.factory.makeDistroSeries(
            distribution=distribution, version="1")
        self.factory.makeSourcePackagePublishingHistory(
            distroseries=series_with_sources1, archive=archive,
            status=PackagePublishingStatus.PUBLISHED)
        series_with_sources2 = self.factory.makeDistroSeries(
            distribution=distribution, version="2")
        self.factory.makeSourcePackagePublishingHistory(
            distroseries=series_with_sources2, archive=archive,
            status=PackagePublishingStatus.PENDING)
        self.assertEqual(
            [series_with_sources2, series_with_sources1],
            archive.series_with_sources)

    def test_series_with_sources_ignore_non_published_records(self):
        # If all publishings in a series are deleted or superseded
        # the series will not be returned.
        series = self.factory.makeDistroSeries()
        archive = self.factory.makeArchive(distribution=series.distribution)
        self.factory.makeSourcePackagePublishingHistory(
            distroseries=series, archive=archive,
            status=PackagePublishingStatus.DELETED)
        self.assertEqual([], archive.series_with_sources)

    def test_series_with_sources_ordered_by_version(self):
        # The returned series are ordered by the distroseries version.
        distribution = self.factory.makeDistribution()
        archive = self.factory.makeArchive(distribution=distribution)
        series1 = self.factory.makeDistroSeries(
            version="1", distribution=distribution)
        series2 = self.factory.makeDistroSeries(
            version="2", distribution=distribution)
        self.factory.makeSourcePackagePublishingHistory(
            distroseries=series1, archive=archive,
            status=PackagePublishingStatus.PUBLISHED)
        self.factory.makeSourcePackagePublishingHistory(
            distroseries=series2, archive=archive,
            status=PackagePublishingStatus.PUBLISHED)
        self.assertEqual([series2, series1], archive.series_with_sources)
        # Change the version such that they should order differently
        removeSecurityProxy(series2).version = "0.5"
        # ... and check that they do
        self.assertEqual([series1, series2], archive.series_with_sources)


class TestGetSourcePackageReleases(TestCaseWithFactory):

    layer = DatabaseFunctionalLayer

    def createArchiveWithBuilds(self, statuses):
        archive = self.factory.makeArchive()
        sprs = []
        for status in statuses:
            sourcepackagerelease = self.factory.makeSourcePackageRelease()
            self.factory.makeBinaryPackageBuild(
                source_package_release=sourcepackagerelease,
                archive=archive, status=status)
            sprs.append(sourcepackagerelease)
        unlinked_spr = self.factory.makeSourcePackageRelease()
        return archive, sprs

    def test_getSourcePackageReleases_with_no_params(self):
        # With no params all source package releases are returned.
        archive, sprs = self.createArchiveWithBuilds(
            [BuildStatus.NEEDSBUILD, BuildStatus.FULLYBUILT])
        self.assertContentEqual(
            sprs, archive.getSourcePackageReleases())

    def test_getSourcePackageReleases_with_buildstatus(self):
        # Results are filtered by the specified buildstatus.
        archive, sprs = self.createArchiveWithBuilds(
            [BuildStatus.NEEDSBUILD, BuildStatus.FULLYBUILT])
        self.assertContentEqual(
            [sprs[0]], archive.getSourcePackageReleases(
                build_status=BuildStatus.NEEDSBUILD))


class TestCorrespondingDebugArchive(TestCaseWithFactory):

    layer = DatabaseFunctionalLayer

    def testPrimaryDebugArchiveIsDebug(self):
        distribution = self.factory.makeDistribution()
        primary = self.factory.makeArchive(
            distribution=distribution, purpose=ArchivePurpose.PRIMARY)
        debug = self.factory.makeArchive(
            distribution=distribution, purpose=ArchivePurpose.DEBUG)
        self.assertEquals(primary.debug_archive, debug)

    def testPartnerDebugArchiveIsSelf(self):
        partner = self.factory.makeArchive(purpose=ArchivePurpose.PARTNER)
        self.assertEquals(partner.debug_archive, partner)

    def testCopyDebugArchiveIsSelf(self):
        copy = self.factory.makeArchive(purpose=ArchivePurpose.COPY)
        self.assertEquals(copy.debug_archive, copy)

    def testDebugDebugArchiveIsSelf(self):
        debug = self.factory.makeArchive(purpose=ArchivePurpose.DEBUG)
        self.assertEquals(debug.debug_archive, debug)

    def testPPADebugArchiveIsSelf(self):
        ppa = self.factory.makeArchive(purpose=ArchivePurpose.PPA)
        self.assertEquals(ppa.debug_archive, ppa)

    def testMissingPrimaryDebugArchiveIsNone(self):
        primary = self.factory.makeArchive(purpose=ArchivePurpose.PRIMARY)
        self.assertIs(primary.debug_archive, None)


class TestArchiveEnableDisable(TestCaseWithFactory):
    """Test the enable and disable methods of Archive."""

    layer = DatabaseFunctionalLayer

    def _getBuildJobsByStatus(self, archive, status):
        # Return the count for archive build jobs with the given status.
        query = """
            SELECT COUNT(Job.id)
            FROM BinaryPackageBuild, BuildPackageJob, BuildQueue, Job,
                 PackageBuild, BuildFarmJob
            WHERE
                BuildPackageJob.build = BinaryPackageBuild.id
                AND BuildPackageJob.job = BuildQueue.job
                AND Job.id = BuildQueue.job
                AND BinaryPackageBuild.package_build = PackageBuild.id
                AND PackageBuild.archive = %s
                AND PackageBuild.build_farm_job = BuildFarmJob.id
                AND BuildFarmJob.status = %s
                AND Job.status = %s;
        """ % sqlvalues(archive, BuildStatus.NEEDSBUILD, status)

        store = getUtility(IStoreSelector).get(MAIN_STORE, DEFAULT_FLAVOR)
        return store.execute(query).get_one()[0]

    def assertNoBuildJobsHaveStatus(self, archive, status):
        # Check that that the jobs attached to this archive do not have this
        # status.
        self.assertEqual(self._getBuildJobsByStatus(archive, status), 0)

    def assertHasBuildJobsWithStatus(self, archive, status, count):
        # Check that that there are jobs attached to this archive that have
        # the specified status.
        self.assertEqual(self._getBuildJobsByStatus(archive, status), count)

    def test_enableArchive(self):
        # Enabling an archive should set all the Archive's suspended builds to
        # WAITING.
        archive = self.factory.makeArchive(enabled=True)
        build = self.factory.makeBinaryPackageBuild(
            archive=archive, status=BuildStatus.NEEDSBUILD)
        build.queueBuild()
        # disable the archive, as it is currently enabled
        removeSecurityProxy(archive).disable()
        self.assertHasBuildJobsWithStatus(archive, JobStatus.SUSPENDED, 1)
        removeSecurityProxy(archive).enable()
        self.assertNoBuildJobsHaveStatus(archive, JobStatus.SUSPENDED)
        self.assertTrue(archive.enabled)

    def test_enableArchiveAlreadyEnabled(self):
        # Enabling an already enabled Archive should raise an AssertionError.
        archive = self.factory.makeArchive(enabled=True)
        self.assertRaises(AssertionError, removeSecurityProxy(archive).enable)

    def test_disableArchive(self):
        # Disabling an archive should set all the Archive's pending bulds to
        # SUSPENDED.
        archive = self.factory.makeArchive(enabled=True)
        build = self.factory.makeBinaryPackageBuild(
            archive=archive, status=BuildStatus.NEEDSBUILD)
        build.queueBuild()
        self.assertHasBuildJobsWithStatus(archive, JobStatus.WAITING, 1)
        removeSecurityProxy(archive).disable()
        self.assertNoBuildJobsHaveStatus(archive, JobStatus.WAITING)
        self.assertFalse(archive.enabled)

    def test_disableArchiveAlreadyDisabled(self):
        # Disabling an already disabled Archive should raise an
        # AssertionError.
        archive = self.factory.makeArchive(enabled=False)
        self.assertRaises(
            AssertionError, removeSecurityProxy(archive).disable)


class TestCollectLatestPublishedSources(TestCaseWithFactory):
    """Ensure that the private helper method works as expected."""

    layer = DatabaseFunctionalLayer

    def makePublishedSources(self, archive, statuses, versions, names):
        for status, version, name in zip(statuses, versions, names):
            self.factory.makeSourcePackagePublishingHistory(
                sourcepackagename=name, archive=archive,
                version=version, status=status)

    def test_collectLatestPublishedSources_returns_latest(self):
        sourcepackagename = self.factory.makeSourcePackageName(name="foo")
        other_spn = self.factory.makeSourcePackageName(name="bar")
        archive = self.factory.makeArchive()
        self.makePublishedSources(archive,
            [PackagePublishingStatus.PUBLISHED]*3,
            ["1.0", "1.1", "2.0"],
            [sourcepackagename, sourcepackagename, other_spn])
        pubs = removeSecurityProxy(archive)._collectLatestPublishedSources(
            archive, ["foo"])
        self.assertEqual(1, len(pubs))
        self.assertEqual('1.1', pubs[0].source_package_version)

    def test_collectLatestPublishedSources_returns_published_only(self):
        # Set the status of the latest pub to DELETED and ensure that it
        # is not returned.
        sourcepackagename = self.factory.makeSourcePackageName(name="foo")
        other_spn = self.factory.makeSourcePackageName(name="bar")
        archive = self.factory.makeArchive()
        self.makePublishedSources(archive,
            [PackagePublishingStatus.PUBLISHED,
                PackagePublishingStatus.DELETED,
                PackagePublishingStatus.PUBLISHED],
            ["1.0", "1.1", "2.0"],
            [sourcepackagename, sourcepackagename, other_spn])
        pubs = removeSecurityProxy(archive)._collectLatestPublishedSources(
            archive, ["foo"])
        self.assertEqual(1, len(pubs))
        self.assertEqual('1.0', pubs[0].source_package_version)


class TestArchiveCanUpload(TestCaseWithFactory):
    """Test the various methods that verify whether uploads are allowed to
    happen."""

    layer = DatabaseFunctionalLayer

    def test_checkArchivePermission_by_PPA_owner(self):
        # Uploading to a PPA should be allowed for a user that is the owner
        owner = self.factory.makePerson(name="somebody")
        archive = self.factory.makeArchive(owner=owner)
        self.assertEquals(True, archive.checkArchivePermission(owner))
        someone_unrelated = self.factory.makePerson(name="somebody-unrelated")
        self.assertEquals(False,
            archive.checkArchivePermission(someone_unrelated))

    def test_checkArchivePermission_distro_archive(self):
        # Regular users can not upload to ubuntu
        archive = self.factory.makeArchive(purpose=ArchivePurpose.PRIMARY)
        main = getUtility(IComponentSet)["main"]
        # A regular user doesn't have access
        somebody = self.factory.makePerson()
        self.assertEquals(False,
            archive.checkArchivePermission(somebody, main))
        # An ubuntu core developer does have access
        coredev = self.factory.makePerson()
        with person_logged_in(archive.owner):
            archive.newComponentUploader(coredev, main.name)
        self.assertEquals(True, archive.checkArchivePermission(coredev, main))

    def test_checkArchivePermission_ppa(self):
        owner = self.factory.makePerson()
        archive = self.factory.makeArchive(purpose=ArchivePurpose.PPA,
                                           owner=owner)
        somebody = self.factory.makePerson()
        # The owner has access
        self.assertEquals(True, archive.checkArchivePermission(owner))
        # Somebody unrelated does not
        self.assertEquals(False, archive.checkArchivePermission(somebody))

    def makeArchiveAndActiveDistroSeries(self, purpose=None):
        if purpose is None:
            purpose = ArchivePurpose.PRIMARY
        archive = self.factory.makeArchive(purpose=purpose)
        distroseries = self.factory.makeDistroSeries(
            distribution=archive.distribution,
            status=SeriesStatus.DEVELOPMENT)
        return archive, distroseries

    def makePersonWithComponentPermission(self, archive):
        person = self.factory.makePerson()
        component = self.factory.makeComponent()
        removeSecurityProxy(archive).newComponentUploader(
            person, component)
        return person, component

    def checkUpload(self, archive, person, sourcepackagename,
                    distroseries=None, component=None,
                    pocket=None, strict_component=False):
        if distroseries is None:
            distroseries = self.factory.makeDistroSeries()
        if component is None:
            component = self.factory.makeComponent()
        if pocket is None:
            pocket = PackagePublishingPocket.RELEASE
        return archive.checkUpload(
            person, distroseries, sourcepackagename, component, pocket,
            strict_component=strict_component)

    def assertCanUpload(self, archive, person, sourcepackagename,
                        distroseries=None, component=None,
                        pocket=None, strict_component=False):
        """Assert an upload to 'archive' will be accepted."""
        self.assertIs(
            None,
            self.checkUpload(
                archive, person, sourcepackagename,
                distroseries=distroseries, component=component,
                pocket=pocket, strict_component=strict_component))

    def assertCannotUpload(self, reason, archive, person, sourcepackagename,
                           distroseries=None, component=None, pocket=None,
                           strict_component=False):
        """Assert that upload to 'archive' will be rejected.

        :param reason: The expected reason for not being able to upload. A
            class.
        """
        self.assertIsInstance(
            self.checkUpload(
                archive, person, sourcepackagename,
                distroseries=distroseries, component=component,
                pocket=pocket, strict_component=strict_component),
            reason)

    def test_checkUpload_partner_invalid_pocket(self):
        # Partner archives only have release and proposed pockets
        archive, distroseries = self.makeArchiveAndActiveDistroSeries(
            purpose=ArchivePurpose.PARTNER)
        self.assertCannotUpload(
            InvalidPocketForPartnerArchive, archive,
            self.factory.makePerson(), self.factory.makeSourcePackageName(),
            pocket=PackagePublishingPocket.UPDATES,
            distroseries=distroseries)

    def test_checkUpload_ppa_invalid_pocket(self):
        # PPA archives only have release pockets
        archive, distroseries = self.makeArchiveAndActiveDistroSeries(
            purpose=ArchivePurpose.PPA)
        self.assertCannotUpload(
            InvalidPocketForPPA, archive,
            self.factory.makePerson(), self.factory.makeSourcePackageName(),
            pocket=PackagePublishingPocket.PROPOSED,
            distroseries=distroseries)

    def test_checkUpload_invalid_pocket_for_series_state(self):
        archive, distroseries = self.makeArchiveAndActiveDistroSeries(
            purpose=ArchivePurpose.PRIMARY)
        self.assertCannotUpload(
            CannotUploadToPocket, archive,
            self.factory.makePerson(), self.factory.makeSourcePackageName(),
            pocket=PackagePublishingPocket.PROPOSED,
            distroseries=distroseries)

    def test_checkUpload_disabled_archive(self):
        archive, distroseries = self.makeArchiveAndActiveDistroSeries(
            purpose=ArchivePurpose.PRIMARY)
        removeSecurityProxy(archive).disable()
        self.assertCannotUpload(
            ArchiveDisabled, archive, self.factory.makePerson(),
            self.factory.makeSourcePackageName(),
            distroseries=distroseries)

    def test_checkUpload_ppa_owner(self):
        person = self.factory.makePerson()
        archive = self.factory.makeArchive(
            purpose=ArchivePurpose.PPA, owner=person)
        self.assertCanUpload(
            archive, person, self.factory.makeSourcePackageName())

    def test_checkUpload_ppa_with_permission(self):
        archive = self.factory.makeArchive(purpose=ArchivePurpose.PPA)
        person = self.factory.makePerson()
        removeSecurityProxy(archive).newComponentUploader(person, "main")
        # component is ignored
        self.assertCanUpload(
            archive, person, self.factory.makeSourcePackageName(),
            component=self.factory.makeComponent(name="universe"))

    def test_checkUpload_ppa_with_no_permission(self):
        archive = self.factory.makeArchive(purpose=ArchivePurpose.PPA)
        person = self.factory.makePerson()
        self.assertCannotUpload(
            CannotUploadToPPA, archive, person,
            self.factory.makeSourcePackageName())

    def test_owner_can_upload_to_ppa_no_sourcepackage(self):
        # The owner can upload to PPAs even if the source package doesn't
        # exist yet.
        team = self.factory.makeTeam()
        archive = self.factory.makeArchive(
            purpose=ArchivePurpose.PPA, owner=team)
        person = self.factory.makePerson()
        removeSecurityProxy(team).addMember(person, team.teamowner)
        self.assertCanUpload(archive, person, None)

    def test_can_upload_to_ppa_for_old_series(self):
        # You can upload whatever you want to a PPA, regardless of the upload
        # policy.
        person = self.factory.makePerson()
        archive = self.factory.makeArchive(
            purpose=ArchivePurpose.PPA, owner=person)
        spn = self.factory.makeSourcePackageName()
        distroseries = self.factory.makeDistroSeries(
            status=SeriesStatus.CURRENT)
        self.assertCanUpload(
            archive, person, spn, distroseries=distroseries)

    def test_checkUpload_copy_archive_no_permission(self):
        archive, distroseries = self.makeArchiveAndActiveDistroSeries(
            purpose=ArchivePurpose.COPY)
        sourcepackagename = self.factory.makeSourcePackageName()
        person = self.factory.makePerson()
        removeSecurityProxy(archive).newPackageUploader(
            person, sourcepackagename)
        self.assertCannotUpload(
            NoRightsForArchive, archive, person, sourcepackagename,
            distroseries=distroseries)

    def test_checkUploadToPocket_for_released_distroseries_copy_archive(self):
        # Uploading to the release pocket in a released COPY archive
        # should be allowed.  This is mainly so that rebuilds that are
        # running during the release process don't suddenly cause
        # exceptions in the buildd-manager.
        archive = self.factory.makeArchive(purpose=ArchivePurpose.COPY)
        distroseries = self.factory.makeDistroSeries(
            distribution=archive.distribution,
            status=SeriesStatus.CURRENT)
        self.assertIs(
            None,
            archive.checkUploadToPocket(
                distroseries, PackagePublishingPocket.RELEASE))

    def test_checkUpload_package_permission(self):
        archive, distroseries = self.makeArchiveAndActiveDistroSeries(
            purpose=ArchivePurpose.PRIMARY)
        sourcepackagename = self.factory.makeSourcePackageName()
        person = self.factory.makePerson()
        removeSecurityProxy(archive).newPackageUploader(
            person, sourcepackagename)
        self.assertCanUpload(
            archive, person, sourcepackagename, distroseries=distroseries)

    def make_person_with_packageset_permission(self, archive, distroseries,
                                               packages=()):
        packageset = self.factory.makePackageset(
            distroseries=distroseries, packages=packages)
        person = self.factory.makePerson()
        techboard = getUtility(ILaunchpadCelebrities).ubuntu_techboard
        with person_logged_in(techboard):
            archive.newPackagesetUploader(person, packageset)
        return person, packageset

    def test_checkUpload_packageset_permission(self):
        archive, distroseries = self.makeArchiveAndActiveDistroSeries(
            purpose=ArchivePurpose.PRIMARY)
        sourcepackagename = self.factory.makeSourcePackageName()
        person, packageset = self.make_person_with_packageset_permission(
            archive, distroseries, packages=[sourcepackagename])
        self.assertCanUpload(
            archive, person, sourcepackagename, distroseries=distroseries)

    def test_checkUpload_packageset_wrong_distroseries(self):
        # A person with rights to upload to the package set in distro
        # series K may not upload with these same rights to a different
        # distro series L.
        archive, distroseries = self.makeArchiveAndActiveDistroSeries(
            purpose=ArchivePurpose.PRIMARY)
        sourcepackagename = self.factory.makeSourcePackageName()
        person, packageset = self.make_person_with_packageset_permission(
            archive, distroseries, packages=[sourcepackagename])
        other_distroseries = self.factory.makeDistroSeries()
        self.assertCannotUpload(
            InsufficientUploadRights, archive, person, sourcepackagename,
            distroseries=other_distroseries)

    def test_checkUpload_component_permission(self):
        archive, distroseries = self.makeArchiveAndActiveDistroSeries(
            purpose=ArchivePurpose.PRIMARY)
        sourcepackagename = self.factory.makeSourcePackageName()
        person, component = self.makePersonWithComponentPermission(
            archive)
        self.assertCanUpload(
            archive, person, sourcepackagename, distroseries=distroseries,
            component=component)

    def test_checkUpload_no_permissions(self):
        archive, distroseries = self.makeArchiveAndActiveDistroSeries(
            purpose=ArchivePurpose.PRIMARY)
        sourcepackagename = self.factory.makeSourcePackageName()
        person = self.factory.makePerson()
        self.assertCannotUpload(
            NoRightsForArchive, archive, person, sourcepackagename,
            distroseries=distroseries)

    def test_checkUpload_insufficient_permissions(self):
        archive, distroseries = self.makeArchiveAndActiveDistroSeries(
            purpose=ArchivePurpose.PRIMARY)
        sourcepackagename = self.factory.makeSourcePackageName()
        person, packageset = self.make_person_with_packageset_permission(
            archive, distroseries)
        self.assertCannotUpload(
            InsufficientUploadRights, archive, person, sourcepackagename,
            distroseries=distroseries)

    def test_checkUpload_without_strict_component(self):
        archive, distroseries = self.makeArchiveAndActiveDistroSeries(
            purpose=ArchivePurpose.PRIMARY)
        sourcepackagename = self.factory.makeSourcePackageName()
        person, component = self.makePersonWithComponentPermission(
            archive)
        other_component = self.factory.makeComponent()
        self.assertCanUpload(
            archive, person, sourcepackagename, distroseries=distroseries,
            component=other_component, strict_component=False)

    def test_checkUpload_with_strict_component(self):
        archive, distroseries = self.makeArchiveAndActiveDistroSeries(
            purpose=ArchivePurpose.PRIMARY)
        sourcepackagename = self.factory.makeSourcePackageName()
        person, component = self.makePersonWithComponentPermission(
            archive)
        other_component = self.factory.makeComponent()
        self.assertCannotUpload(
            NoRightsForComponent, archive, person, sourcepackagename,
            distroseries=distroseries, component=other_component,
            strict_component=True)

    def test_checkUpload_component_rights_no_package(self):
        # A person allowed to upload to a particular component of an archive
        # can upload basically whatever they want to that component, even if
        # the package doesn't exist yet.
        archive = self.factory.makeArchive(purpose=ArchivePurpose.PRIMARY)
        person, component = self.makePersonWithComponentPermission(
            archive)
        self.assertCanUpload(archive, person, None, component=component)

    def makePackageToUpload(self, distroseries):
        sourcepackagename = self.factory.makeSourcePackageName()
        suitesourcepackage = self.factory.makeSuiteSourcePackage(
            pocket=PackagePublishingPocket.RELEASE,
            sourcepackagename=sourcepackagename,
            distroseries=distroseries)
        return suitesourcepackage

    def test_canUploadSuiteSourcePackage_invalid_pocket(self):
        # Test that canUploadSuiteSourcePackage calls checkUpload for
        # the pocket checks.
        person = self.factory.makePerson()
        archive = self.factory.makeArchive(
            purpose=ArchivePurpose.PPA, owner=person)
        suitesourcepackage = self.factory.makeSuiteSourcePackage(
            pocket=PackagePublishingPocket.PROPOSED)
        self.assertEqual(
            False,
            archive.canUploadSuiteSourcePackage(person, suitesourcepackage))

    def test_canUploadSuiteSourcePackage_no_permission(self):
        # Test that canUploadSuiteSourcePackage calls verifyUpload for
        # the permission checks.
        archive = self.factory.makeArchive(purpose=ArchivePurpose.PPA)
        suitesourcepackage = self.factory.makeSuiteSourcePackage(
            pocket=PackagePublishingPocket.RELEASE)
        person = self.factory.makePerson()
        self.assertEqual(
            False,
            archive.canUploadSuiteSourcePackage(person, suitesourcepackage))

    def test_canUploadSuiteSourcePackage_package_permission(self):
        # Test that a package permission is enough to upload a new
        # package.
        archive, distroseries = self.makeArchiveAndActiveDistroSeries()
        suitesourcepackage = self.makePackageToUpload(distroseries)
        person = self.factory.makePerson()
        removeSecurityProxy(archive).newPackageUploader(
            person, suitesourcepackage.sourcepackagename)
        self.assertEqual(
            True,
            archive.canUploadSuiteSourcePackage(person, suitesourcepackage))

    def test_canUploadSuiteSourcePackage_component_permission(self):
        # Test that component upload permission is enough to be
        # allowed to upload a new package.
        archive, distroseries = self.makeArchiveAndActiveDistroSeries()
        suitesourcepackage = self.makePackageToUpload(distroseries)
        person = self.factory.makePerson()
        removeSecurityProxy(archive).newComponentUploader(person, "universe")
        self.assertEqual(
            True,
            archive.canUploadSuiteSourcePackage(person, suitesourcepackage))

    def test_canUploadSuiteSourcePackage_strict_component(self):
        # Test that canUploadSuiteSourcePackage uses strict component
        # checking.
        archive, distroseries = self.makeArchiveAndActiveDistroSeries()
        suitesourcepackage = self.makePackageToUpload(distroseries)
        main_component = self.factory.makeComponent(name="main")
        self.factory.makeSourcePackagePublishingHistory(
            archive=archive, distroseries=distroseries,
            sourcepackagename=suitesourcepackage.sourcepackagename,
            status=PackagePublishingStatus.PUBLISHED,
            pocket=PackagePublishingPocket.RELEASE,
            component=main_component)
        person = self.factory.makePerson()
        removeSecurityProxy(archive).newComponentUploader(person, "universe")
        # This time the user can't upload as there has been a
        # publication and they don't have permission for the component
        # the package is published in.
        self.assertEqual(
            False,
            archive.canUploadSuiteSourcePackage(person, suitesourcepackage))


class TestUpdatePackageDownloadCount(TestCaseWithFactory):
    """Ensure that updatePackageDownloadCount works as expected."""

    layer = LaunchpadZopelessLayer

    def setUp(self):
        super(TestUpdatePackageDownloadCount, self).setUp()
        self.publisher = SoyuzTestPublisher()
        self.publisher.prepareBreezyAutotest()

        self.store = getUtility(IStoreSelector).get(
            MAIN_STORE, DEFAULT_FLAVOR)

        self.archive = self.factory.makeArchive()
        self.bpr_1 = self.publisher.getPubBinaries(
                archive=self.archive)[0].binarypackagerelease
        self.bpr_2 = self.publisher.getPubBinaries(
                archive=self.archive)[0].binarypackagerelease

        country_set = getUtility(ICountrySet)
        self.australia = country_set['AU']
        self.new_zealand = country_set['NZ']

    def assertCount(self, count, archive, bpr, day, country):
        self.assertEqual(count, self.store.find(
            BinaryPackageReleaseDownloadCount,
            archive=archive, binary_package_release=bpr,
            day=day, country=country).one().count)

    def test_creates_new_entry(self):
        # The first update for a particular archive, package, day and
        # country will create a new BinaryPackageReleaseDownloadCount
        # entry.
        day = date(2010, 2, 20)
        self.assertIs(None, self.store.find(
            BinaryPackageReleaseDownloadCount,
            archive=self.archive, binary_package_release=self.bpr_1,
            day=day, country=self.australia).one())
        self.archive.updatePackageDownloadCount(
            self.bpr_1, day, self.australia, 10)
        self.assertCount(10, self.archive, self.bpr_1, day, self.australia)

    def test_reuses_existing_entry(self):
        # A second update will simply add to the count on the existing
        # BPRDC.
        day = date(2010, 2, 20)
        self.archive.updatePackageDownloadCount(
            self.bpr_1, day, self.australia, 10)
        self.archive.updatePackageDownloadCount(
            self.bpr_1, day, self.australia, 3)
        self.assertCount(13, self.archive, self.bpr_1, day, self.australia)

    def test_differentiates_between_countries(self):
        # A different country will cause a new entry to be created.
        day = date(2010, 2, 20)
        self.archive.updatePackageDownloadCount(
            self.bpr_1, day, self.australia, 10)
        self.archive.updatePackageDownloadCount(
            self.bpr_1, day, self.new_zealand, 3)

        self.assertCount(10, self.archive, self.bpr_1, day, self.australia)
        self.assertCount(3, self.archive, self.bpr_1, day, self.new_zealand)

    def test_country_can_be_none(self):
        # The country can be None, indicating that it is unknown.
        day = date(2010, 2, 20)
        self.archive.updatePackageDownloadCount(
            self.bpr_1, day, self.australia, 10)
        self.archive.updatePackageDownloadCount(
            self.bpr_1, day, None, 3)

        self.assertCount(10, self.archive, self.bpr_1, day, self.australia)
        self.assertCount(3, self.archive, self.bpr_1, day, None)

    def test_differentiates_between_days(self):
        # A different date will also cause a new entry to be created.
        day = date(2010, 2, 20)
        another_day = date(2010, 2, 21)
        self.archive.updatePackageDownloadCount(
            self.bpr_1, day, self.australia, 10)
        self.archive.updatePackageDownloadCount(
            self.bpr_1, another_day, self.australia, 3)

        self.assertCount(10, self.archive, self.bpr_1, day, self.australia)
        self.assertCount(
            3, self.archive, self.bpr_1, another_day, self.australia)

    def test_differentiates_between_bprs(self):
        # And even a different package will create a new entry.
        day = date(2010, 2, 20)
        self.archive.updatePackageDownloadCount(
            self.bpr_1, day, self.australia, 10)
        self.archive.updatePackageDownloadCount(
            self.bpr_2, day, self.australia, 3)

        self.assertCount(10, self.archive, self.bpr_1, day, self.australia)
        self.assertCount(3, self.archive, self.bpr_2, day, self.australia)


class TestEnabledRestrictedBuilds(TestCaseWithFactory):
    """Ensure that restricted architecture family builds can be allowed and
    disallowed correctly."""

    layer = LaunchpadZopelessLayer

    def setUp(self):
        """Setup an archive with relevant publications."""
        super(TestEnabledRestrictedBuilds, self).setUp()
        self.publisher = SoyuzTestPublisher()
        self.publisher.prepareBreezyAutotest()
        self.archive = self.factory.makeArchive()
        self.archive_arch_set = getUtility(IArchiveArchSet)
        self.arm = getUtility(IProcessorFamilySet).getByName('arm')

    def test_main_archive_can_use_restricted(self):
        # Main archives for distributions can always use restricted
        # architectures.
        distro = self.factory.makeDistribution()
        self.assertContentEqual([self.arm],
            distro.main_archive.enabled_restricted_families)

    def test_main_archive_can_not_be_restricted(self):
        # A main archive can not be restricted to certain architectures.
        distro = self.factory.makeDistribution()
        # Restricting to all restricted architectures is fine
        distro.main_archive.enabled_restricted_families = [self.arm]

        def restrict():
            distro.main_archive.enabled_restricted_families = []

        self.assertRaises(CannotRestrictArchitectures, restrict)

    def test_default(self):
        """By default, ARM builds are not allowed as ARM is restricted."""
        self.assertEquals(0,
            self.archive_arch_set.getByArchive(
                self.archive, self.arm).count())
        self.assertContentEqual([], self.archive.enabled_restricted_families)

    def test_get_uses_archivearch(self):
        """Adding an entry to ArchiveArch for ARM and an archive will
        enable enabled_restricted_families for arm for that archive."""
        self.assertContentEqual([], self.archive.enabled_restricted_families)
        self.archive_arch_set.new(self.archive, self.arm)
        self.assertEquals([self.arm],
                list(self.archive.enabled_restricted_families))

    def test_get_returns_restricted_only(self):
        """Adding an entry to ArchiveArch for something that is not
        restricted does not make it show up in enabled_restricted_families.
        """
        self.assertContentEqual([], self.archive.enabled_restricted_families)
        self.archive_arch_set.new(self.archive,
            getUtility(IProcessorFamilySet).getByName('amd64'))
        self.assertContentEqual([], self.archive.enabled_restricted_families)

    def test_set(self):
        """The property remembers its value correctly and sets ArchiveArch."""
        self.archive.enabled_restricted_families = [self.arm]
        allowed_restricted_families = self.archive_arch_set.getByArchive(
            self.archive, self.arm)
        self.assertEquals(1, allowed_restricted_families.count())
        self.assertEquals(self.arm,
            allowed_restricted_families[0].processorfamily)
        self.assertEquals(
            [self.arm], self.archive.enabled_restricted_families)
        self.archive.enabled_restricted_families = []
        self.assertEquals(0,
            self.archive_arch_set.getByArchive(
                self.archive, self.arm).count())
        self.assertContentEqual([], self.archive.enabled_restricted_families)


class TestArchiveTokens(TestCaseWithFactory):
    layer = LaunchpadZopelessLayer

    def setUp(self):
        super(TestArchiveTokens, self).setUp()
        owner = self.factory.makePerson()
        self.private_ppa = self.factory.makeArchive(owner=owner)
        self.private_ppa.buildd_secret = 'blah'
        self.private_ppa.private = True
        self.joe = self.factory.makePerson(name='joe')
        self.private_ppa.newSubscription(self.joe, owner)

    def test_getAuthToken_with_no_token(self):
        token = self.private_ppa.getAuthToken(self.joe)
        self.assertEqual(token, None)

    def test_getAuthToken_with_token(self):
        token = self.private_ppa.newAuthToken(self.joe)
        self.assertEqual(self.private_ppa.getAuthToken(self.joe), token)

    def test_getArchiveSubscriptionURL(self):
        url = self.joe.getArchiveSubscriptionURL(self.joe, self.private_ppa)
        token = self.private_ppa.getAuthToken(self.joe)
        self.assertEqual(token.archive_url, url)


class TestGetBinaryPackageRelease(TestCaseWithFactory):
    """Ensure that getBinaryPackageRelease works as expected."""

    layer = LaunchpadZopelessLayer

    def setUp(self):
        """Setup an archive with relevant publications."""
        super(TestGetBinaryPackageRelease, self).setUp()
        self.publisher = SoyuzTestPublisher()
        self.publisher.prepareBreezyAutotest()

        self.archive = self.factory.makeArchive()
        self.archive.require_virtualized = False

        self.i386_pub, self.hppa_pub = self.publisher.getPubBinaries(
            version="1.2.3-4", archive=self.archive, binaryname="foo-bin",
            status=PackagePublishingStatus.PUBLISHED,
            architecturespecific=True)

        self.i386_indep_pub, self.hppa_indep_pub = (
            self.publisher.getPubBinaries(
                version="1.2.3-4", archive=self.archive, binaryname="bar-bin",
                status=PackagePublishingStatus.PUBLISHED))

        self.bpns = getUtility(IBinaryPackageNameSet)

    def test_returns_matching_binarypackagerelease(self):
        # The BPR with a file by the given name should be returned.
        self.assertEqual(
            self.i386_pub.binarypackagerelease,
            self.archive.getBinaryPackageRelease(
                self.bpns['foo-bin'], '1.2.3-4', 'i386'))

    def test_returns_correct_architecture(self):
        # The architecture is taken into account correctly.
        self.assertEqual(
            self.hppa_pub.binarypackagerelease,
            self.archive.getBinaryPackageRelease(
                self.bpns['foo-bin'], '1.2.3-4', 'hppa'))

    def test_works_with_architecture_independent_binaries(self):
        # Architecture independent binaries with multiple publishings
        # are found properly.
        # We use 'i386' as the arch tag here, since what we have in the DB
        # is the *build* arch tag, not the one in the filename ('all').
        self.assertEqual(
            self.i386_indep_pub.binarypackagerelease,
            self.archive.getBinaryPackageRelease(
                self.bpns['bar-bin'], '1.2.3-4', 'i386'))

    def test_returns_none_for_nonexistent_binary(self):
        # Non-existent files return None.
        self.assertIs(
            None,
            self.archive.getBinaryPackageRelease(
                self.bpns['cdrkit'], '1.2.3-4', 'i386'))

    def test_returns_none_for_duplicate_file(self):
        # In the unlikely case of multiple BPRs in this archive with the same
        # name (hopefully impossible, but it still happens occasionally due
        # to bugs), None is returned.

        # Publish the same binaries again. Evil.
        self.publisher.getPubBinaries(
            version="1.2.3-4", archive=self.archive, binaryname="foo-bin",
            status=PackagePublishingStatus.PUBLISHED,
            architecturespecific=True)

        self.assertIs(
            None,
            self.archive.getBinaryPackageRelease(
                self.bpns['foo-bin'], '1.2.3-4', 'i386'))

    def test_returns_none_from_another_archive(self):
        # Cross-archive searches are not performed.
        self.assertIs(
            None,
            self.factory.makeArchive().getBinaryPackageRelease(
                self.bpns['foo-bin'], '1.2.3-4', 'i386'))


class TestGetBinaryPackageReleaseByFileName(TestCaseWithFactory):
    """Ensure that getBinaryPackageReleaseByFileName works as expected."""

    layer = LaunchpadZopelessLayer

    def setUp(self):
        """Setup an archive with relevant publications."""
        super(TestGetBinaryPackageReleaseByFileName, self).setUp()
        self.publisher = SoyuzTestPublisher()
        self.publisher.prepareBreezyAutotest()

        self.archive = self.factory.makeArchive()
        self.archive.require_virtualized = False

        self.i386_pub, self.hppa_pub = self.publisher.getPubBinaries(
            version="1.2.3-4", archive=self.archive, binaryname="foo-bin",
            status=PackagePublishingStatus.PUBLISHED,
            architecturespecific=True)

        self.i386_indep_pub, self.hppa_indep_pub = (
            self.publisher.getPubBinaries(
                version="1.2.3-4", archive=self.archive, binaryname="bar-bin",
                status=PackagePublishingStatus.PUBLISHED))

    def test_returns_matching_binarypackagerelease(self):
        # The BPR with a file by the given name should be returned.
        self.assertEqual(
            self.i386_pub.binarypackagerelease,
            self.archive.getBinaryPackageReleaseByFileName(
                "foo-bin_1.2.3-4_i386.deb"))

    def test_returns_correct_architecture(self):
        # The architecture is taken into account correctly.
        self.assertEqual(
            self.hppa_pub.binarypackagerelease,
            self.archive.getBinaryPackageReleaseByFileName(
                "foo-bin_1.2.3-4_hppa.deb"))

    def test_works_with_architecture_independent_binaries(self):
        # Architecture independent binaries with multiple publishings
        # are found properly.
        self.assertEqual(
            self.i386_indep_pub.binarypackagerelease,
            self.archive.getBinaryPackageReleaseByFileName(
                "bar-bin_1.2.3-4_all.deb"))

    def test_returns_none_for_source_file(self):
        # None is returned if the file is a source component instead.
        self.assertIs(
            None,
            self.archive.getBinaryPackageReleaseByFileName(
                "foo_1.2.3-4.dsc"))

    def test_returns_none_for_nonexistent_file(self):
        # Non-existent files return None.
        self.assertIs(
            None,
            self.archive.getBinaryPackageReleaseByFileName(
                "this-is-not-real_1.2.3-4_all.deb"))

    def test_returns_none_for_duplicate_file(self):
        # In the unlikely case of multiple BPRs in this archive with the same
        # name (hopefully impossible, but it still happens occasionally due
        # to bugs), None is returned.

        # Publish the same binaries again. Evil.
        self.publisher.getPubBinaries(
            version="1.2.3-4", archive=self.archive, binaryname="foo-bin",
            status=PackagePublishingStatus.PUBLISHED,
            architecturespecific=True)

        self.assertIs(
            None,
            self.archive.getBinaryPackageReleaseByFileName(
                "foo-bin_1.2.3-4_i386.deb"))

    def test_returns_none_from_another_archive(self):
        # Cross-archive searches are not performed.
        self.assertIs(
            None,
            self.factory.makeArchive().getBinaryPackageReleaseByFileName(
                "foo-bin_1.2.3-4_i386.deb"))


class TestArchiveDelete(TestCaseWithFactory):
    """Edge-case tests for PPA deletion.

    PPA deletion is also documented in lp/soyuz/doc/archive-deletion.txt.
    """

    layer = DatabaseFunctionalLayer

    def setUp(self):
        """Create a test archive and login as the owner."""
        super(TestArchiveDelete, self).setUp()
        self.archive = self.factory.makeArchive()
        login_person(self.archive.owner)

    def test_delete(self):
        # Sanity check for the unit-test.
        self.archive.delete(deleted_by=self.archive.owner)
        self.failUnlessEqual(ArchiveStatus.DELETING, self.archive.status)

    def test_delete_when_disabled(self):
        # A disabled archive can also be deleted (bug 574246).
        self.archive.disable()
        self.archive.delete(deleted_by=self.archive.owner)
        self.failUnlessEqual(ArchiveStatus.DELETING, self.archive.status)


class TestCommercialArchive(TestCaseWithFactory):
    """Tests relating to commercial archives."""

    layer = DatabaseFunctionalLayer

    def setUp(self):
        super(TestCommercialArchive, self).setUp()
        self.archive = self.factory.makeArchive()

    def setCommercial(self, archive, commercial):
        """Helper function."""
        archive.commercial = commercial

    def test_set_and_get_commercial(self):
        # Basic set and get of the commercial property.  Anyone can read
        # it and it defaults to False.
        login_person(self.archive.owner)
        self.assertFalse(self.archive.commercial)

        # The archive owner can't change the value.
        self.assertRaises(
            Unauthorized, self.setCommercial, self.archive, True)

        # Commercial admins can change it.
        login(COMMERCIAL_ADMIN_EMAIL)
        self.setCommercial(self.archive, True)
        self.assertTrue(self.archive.commercial)


class TestBuildDebugSymbols(TestCaseWithFactory):
    """Tests relating to the build_debug_symbols flag."""

    layer = DatabaseFunctionalLayer

    def setUp(self):
        super(TestBuildDebugSymbols, self).setUp()
        self.archive = self.factory.makeArchive()

    def setBuildDebugSymbols(self, archive, build_debug_symbols):
        """Helper function."""
        archive.build_debug_symbols = build_debug_symbols

    def test_build_debug_symbols_is_public(self):
        # Anyone can see the attribute.
        login(ANONYMOUS)
        self.assertFalse(self.archive.build_debug_symbols)

    def test_owner_cannot_set_build_debug_symbols(self):
        # The archive owner cannot set it.
        login_person(self.archive.owner)
        self.assertRaises(
            Unauthorized, self.setBuildDebugSymbols, self.archive, True)

    def test_commercial_admin_can_set_build_debug_symbols(self):
        # A commercial admin can set it.
        login(COMMERCIAL_ADMIN_EMAIL)
        self.setBuildDebugSymbols(self.archive, True)
        self.assertTrue(self.archive.build_debug_symbols)


class TestFindDepCandidates(TestCaseWithFactory):
    """Tests for Archive.findDepCandidates."""

    layer = LaunchpadZopelessLayer

    def setUp(self):
        super(TestFindDepCandidates, self).setUp()
        self.archive = self.factory.makeArchive()
        self.publisher = SoyuzTestPublisher()
        login('admin@canonical.com')
        self.publisher.prepareBreezyAutotest()

    def assertDep(self, arch_tag, name, expected, archive=None,
                  pocket=PackagePublishingPocket.RELEASE, component=None,
                  source_package_name='something-new'):
        """Helper to check that findDepCandidates works.

        Searches for the given dependency name in the given architecture and
        archive, and compares it to the given expected value.
        The archive defaults to self.archive.

        Also commits, since findDepCandidates uses the slave store.
        """
        transaction.commit()

        if component is None:
            component = getUtility(IComponentSet)['main']
        if archive is None:
            archive = self.archive

        self.assertEquals(
            list(
                archive.findDepCandidates(
                    self.publisher.distroseries[arch_tag], pocket, component,
                    source_package_name, name)),
            expected)

    def test_finds_candidate_in_same_archive(self):
        # A published candidate in the same archive should be found.
        bins = self.publisher.getPubBinaries(
            binaryname='foo', archive=self.archive,
            status=PackagePublishingStatus.PUBLISHED)
        self.assertDep('i386', 'foo', [bins[0]])
        self.assertDep('hppa', 'foo', [bins[1]])

    def test_does_not_find_pending_publication(self):
        # A pending candidate in the same archive should not be found.
        bins = self.publisher.getPubBinaries(
            binaryname='foo', archive=self.archive)
        self.assertDep('i386', 'foo', [])

    def test_ppa_searches_primary_archive(self):
        # PPA searches implicitly look in the primary archive too.
        self.assertEquals(self.archive.purpose, ArchivePurpose.PPA)
        self.assertDep('i386', 'foo', [])

        bins = self.publisher.getPubBinaries(
            binaryname='foo', archive=self.archive.distribution.main_archive,
            status=PackagePublishingStatus.PUBLISHED)

        self.assertDep('i386', 'foo', [bins[0]])

    def test_searches_dependencies(self):
        # Candidates from archives on which the target explicitly depends
        # should be found.
        bins = self.publisher.getPubBinaries(
            binaryname='foo', archive=self.archive,
            status=PackagePublishingStatus.PUBLISHED)
        other_archive = self.factory.makeArchive()
        self.assertDep('i386', 'foo', [], archive=other_archive)

        other_archive.addArchiveDependency(
            self.archive, PackagePublishingPocket.RELEASE)
        self.assertDep('i386', 'foo', [bins[0]], archive=other_archive)

    def test_obeys_dependency_pockets(self):
        # Only packages published in a pocket matching the dependency should
        # be found.
        release_bins = self.publisher.getPubBinaries(
            binaryname='foo-release', archive=self.archive,
            status=PackagePublishingStatus.PUBLISHED)
        updates_bins = self.publisher.getPubBinaries(
            binaryname='foo-updates', archive=self.archive,
            status=PackagePublishingStatus.PUBLISHED,
            pocket=PackagePublishingPocket.UPDATES)
        proposed_bins = self.publisher.getPubBinaries(
            binaryname='foo-proposed', archive=self.archive,
            status=PackagePublishingStatus.PUBLISHED,
            pocket=PackagePublishingPocket.PROPOSED)

        # Temporarily turn our test PPA into a copy archive, so we can
        # add non-RELEASE dependencies on it.
        removeSecurityProxy(self.archive).purpose = ArchivePurpose.COPY

        other_archive = self.factory.makeArchive()
        other_archive.addArchiveDependency(
            self.archive, PackagePublishingPocket.UPDATES)
        self.assertDep(
            'i386', 'foo-release', [release_bins[0]], archive=other_archive)
        self.assertDep(
            'i386', 'foo-updates', [updates_bins[0]], archive=other_archive)
        self.assertDep('i386', 'foo-proposed', [], archive=other_archive)

        other_archive.removeArchiveDependency(self.archive)
        other_archive.addArchiveDependency(
            self.archive, PackagePublishingPocket.PROPOSED)
        self.assertDep(
            'i386', 'foo-proposed', [proposed_bins[0]], archive=other_archive)

    def test_obeys_dependency_components(self):
        # Only packages published in a component matching the dependency
        # should be found.
        primary = self.archive.distribution.main_archive
        main_bins = self.publisher.getPubBinaries(
            binaryname='foo-main', archive=primary, component='main',
            status=PackagePublishingStatus.PUBLISHED)
        universe_bins = self.publisher.getPubBinaries(
            binaryname='foo-universe', archive=primary,
            component='universe',
            status=PackagePublishingStatus.PUBLISHED)

        self.archive.addArchiveDependency(
            primary, PackagePublishingPocket.RELEASE,
            component=getUtility(IComponentSet)['main'])
        self.assertDep('i386', 'foo-main', [main_bins[0]])
        self.assertDep('i386', 'foo-universe', [])

        self.archive.removeArchiveDependency(primary)
        self.archive.addArchiveDependency(
            primary, PackagePublishingPocket.RELEASE,
            component=getUtility(IComponentSet)['universe'])
        self.assertDep('i386', 'foo-main', [main_bins[0]])
        self.assertDep('i386', 'foo-universe', [universe_bins[0]])


class TestComponents(TestCaseWithFactory):

    layer = DatabaseFunctionalLayer

    def test_no_components_for_arbitrary_person(self):
        # By default, a person cannot upload to any component of an archive.
        archive = self.factory.makeArchive()
        person = self.factory.makePerson()
        self.assertEqual(set(),
            set(archive.getComponentsForUploader(person)))

    def test_components_for_person_with_permissions(self):
        # If a person has been explicitly granted upload permissions to a
        # particular component, then those components are included in
        # IArchive.getComponentsForUploader.
        archive = self.factory.makeArchive()
        component = self.factory.makeComponent()
        person = self.factory.makePerson()
        # Only admins or techboard members can add permissions normally. That
        # restriction isn't relevant to this test.
        ap_set = removeSecurityProxy(getUtility(IArchivePermissionSet))
        ap = ap_set.newComponentUploader(archive, person, component)
        self.assertEqual(set([ap]),
            set(archive.getComponentsForUploader(person)))


class TestvalidatePPA(TestCaseWithFactory):

    layer = DatabaseFunctionalLayer

    def test_open_teams(self):
        team = self.factory.makeTeam()
        self.assertEqual('Open teams cannot have PPAs.',
            Archive.validatePPA(team, None))

    def test_distribution_name(self):
        ppa_owner = self.factory.makePerson()
        self.assertEqual(
            'A PPA cannot have the same name as its distribution.',
            Archive.validatePPA(ppa_owner, 'ubuntu'))

    def test_two_ppas(self):
        ppa = self.factory.makeArchive(name='ppa')
        self.assertEqual("You already have a PPA named 'ppa'.",
            Archive.validatePPA(ppa.owner, 'ppa'))

    def test_valid_ppa(self):
        ppa_owner = self.factory.makePerson()
        self.assertEqual(None, Archive.validatePPA(ppa_owner, None))


class TestGetComponentsForSeries(TestCaseWithFactory):
    """Tests for Archive.getComponentsForSeries."""

    layer = DatabaseFunctionalLayer

    def setUp(self):
        super(TestGetComponentsForSeries, self).setUp()
        self.series = self.factory.makeDistroSeries()
        self.comp1 = self.factory.makeComponent()
        self.comp2 = self.factory.makeComponent()

    def test_series_components_for_primary_archive(self):
        # The primary archive uses the series' defined components.
        archive = self.factory.makeArchive(purpose=ArchivePurpose.PRIMARY)
        self.assertEquals(
            0, archive.getComponentsForSeries(self.series).count())

        ComponentSelection(distroseries=self.series, component=self.comp1)
        ComponentSelection(distroseries=self.series, component=self.comp2)

        self.assertEquals(
            set((self.comp1, self.comp2)),
            set(archive.getComponentsForSeries(self.series)))

    def test_partner_component_for_partner_archive(self):
        # The partner archive always uses only the 'partner' component.
        archive = self.factory.makeArchive(purpose=ArchivePurpose.PARTNER)
        ComponentSelection(distroseries=self.series, component=self.comp1)
        partner_comp = getUtility(IComponentSet)['partner']
        self.assertEquals(
            [partner_comp],
            list(archive.getComponentsForSeries(self.series)))

    def test_component_for_ppas(self):
        # PPAs only use 'main'.
        archive = self.factory.makeArchive(purpose=ArchivePurpose.PPA)
        ComponentSelection(distroseries=self.series, component=self.comp1)
        main_comp = getUtility(IComponentSet)['main']
        self.assertEquals(
            [main_comp], list(archive.getComponentsForSeries(self.series)))


<<<<<<< HEAD
class TestGetFileByName(TestCaseWithFactory):
    """Tests for Archive.getFileByName."""

    layer = LaunchpadZopelessLayer

    def setUp(self):
        super(TestGetFileByName, self).setUp()
        self.archive = self.factory.makeArchive()

    def test_unknown_file_is_not_found(self):
        # A file with an unsupported extension is not found.
        self.assertRaises(NotFoundError, self.archive.getFileByName, 'a.bar')

    def test_source_file_is_found(self):
        # A file from a published source package can be retrieved.
        pub = self.factory.makeSourcePackagePublishingHistory(
            archive=self.archive)
        dsc = self.factory.makeLibraryFileAlias(filename='foo_1.0.dsc')
        self.assertRaises(
            NotFoundError, self.archive.getFileByName, dsc.filename)
        pub.sourcepackagerelease.addFile(dsc)
        self.assertEquals(dsc, self.archive.getFileByName(dsc.filename))

    def test_nonexistent_source_file_is_not_found(self):
        # Something that looks like a source file but isn't is not
        # found.
        self.assertRaises(
            NotFoundError, self.archive.getFileByName, 'foo_1.0.dsc')

    def test_binary_file_is_found(self):
        # A file from a published binary package can be retrieved.
        pub = self.factory.makeBinaryPackagePublishingHistory(
            archive=self.archive)
        deb = self.factory.makeLibraryFileAlias(filename='foo_1.0_all.deb')
        self.assertRaises(
            NotFoundError, self.archive.getFileByName, deb.filename)
        pub.binarypackagerelease.addFile(deb)
        self.assertEquals(deb, self.archive.getFileByName(deb.filename))

    def test_nonexistent_binary_file_is_not_found(self):
        # Something that looks like a binary file but isn't is not
        # found.
        self.assertRaises(
            NotFoundError, self.archive.getFileByName, 'foo_1.0_all.deb')

    def test_source_changes_file_is_found(self):
        # A .changes file from a published source can be retrieved.
        pub = self.factory.makeSourcePackagePublishingHistory(
            archive=self.archive)
        pu = self.factory.makePackageUpload(
            changes_filename='foo_1.0_source.changes')
        pu.setDone()
        self.assertRaises(
            NotFoundError, self.archive.getFileByName,
            pu.changesfile.filename)
        pu.addSource(pub.sourcepackagerelease)
        self.assertEquals(
            pu.changesfile,
            self.archive.getFileByName(pu.changesfile.filename))

    def test_nonexistent_source_changes_file_is_not_found(self):
        # Something that looks like a source .changes file but isn't is not
        # found.
        self.assertRaises(
            NotFoundError, self.archive.getFileByName,
            'foo_1.0_source.changes')

    def test_package_diff_is_found(self):
        # A .diff.gz from a package diff can be retrieved.
        pub = self.factory.makeSourcePackagePublishingHistory(
            archive=self.archive)
        diff = self.factory.makePackageDiff(
            to_source=pub.sourcepackagerelease,
            diff_filename='foo_1.0.diff.gz')
        self.assertEquals(
            diff.diff_content,
            self.archive.getFileByName(diff.diff_content.filename))

    def test_expired_files_are_skipped(self):
        # Expired files are ignored.
        pub = self.factory.makeSourcePackagePublishingHistory(
            archive=self.archive)
        dsc = self.factory.makeLibraryFileAlias(filename='foo_1.0.dsc')
        pub.sourcepackagerelease.addFile(dsc)

        # The file is initially found without trouble.
        self.assertEquals(dsc, self.archive.getFileByName(dsc.filename))

        # But after expiry it is not.
        removeSecurityProxy(dsc).content = None
        self.assertRaises(
            NotFoundError, self.archive.getFileByName, dsc.filename)

        # It reappears if we create a new one.
        new_dsc = self.factory.makeLibraryFileAlias(filename=dsc.filename)
        pub.sourcepackagerelease.addFile(new_dsc)
        self.assertEquals(new_dsc, self.archive.getFileByName(dsc.filename))
=======
class TestGetPockets(TestCaseWithFactory):

    layer = DatabaseFunctionalLayer

    def test_getPockets_for_other_archives(self):
        archive = self.factory.makeArchive(purpose=ArchivePurpose.PRIMARY)
        self.assertEqual(
            list(PackagePublishingPocket.items), archive.getPockets())

    def test_getPockets_for_PPAs(self):
        archive = self.factory.makeArchive(purpose=ArchivePurpose.PPA)
        self.assertEqual(
            [PackagePublishingPocket.RELEASE], archive.getPockets())
>>>>>>> 51368e81
<|MERGE_RESOLUTION|>--- conflicted
+++ resolved
@@ -1493,7 +1493,21 @@
             [main_comp], list(archive.getComponentsForSeries(self.series)))
 
 
-<<<<<<< HEAD
+class TestGetPockets(TestCaseWithFactory):
+
+    layer = DatabaseFunctionalLayer
+
+    def test_getPockets_for_other_archives(self):
+        archive = self.factory.makeArchive(purpose=ArchivePurpose.PRIMARY)
+        self.assertEqual(
+            list(PackagePublishingPocket.items), archive.getPockets())
+
+    def test_getPockets_for_PPAs(self):
+        archive = self.factory.makeArchive(purpose=ArchivePurpose.PPA)
+        self.assertEqual(
+            [PackagePublishingPocket.RELEASE], archive.getPockets())
+
+
 class TestGetFileByName(TestCaseWithFactory):
     """Tests for Archive.getFileByName."""
 
@@ -1590,19 +1604,4 @@
         # It reappears if we create a new one.
         new_dsc = self.factory.makeLibraryFileAlias(filename=dsc.filename)
         pub.sourcepackagerelease.addFile(new_dsc)
-        self.assertEquals(new_dsc, self.archive.getFileByName(dsc.filename))
-=======
-class TestGetPockets(TestCaseWithFactory):
-
-    layer = DatabaseFunctionalLayer
-
-    def test_getPockets_for_other_archives(self):
-        archive = self.factory.makeArchive(purpose=ArchivePurpose.PRIMARY)
-        self.assertEqual(
-            list(PackagePublishingPocket.items), archive.getPockets())
-
-    def test_getPockets_for_PPAs(self):
-        archive = self.factory.makeArchive(purpose=ArchivePurpose.PPA)
-        self.assertEqual(
-            [PackagePublishingPocket.RELEASE], archive.getPockets())
->>>>>>> 51368e81
+        self.assertEquals(new_dsc, self.archive.getFileByName(dsc.filename))