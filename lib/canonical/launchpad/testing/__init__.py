 # Copyright 2007 Canonical Ltd.  All rights reserved.

"""Testing infrastructure for the Launchpad application.

This module should not have any actual tests.
"""

__metaclass__ = type
__all__ = [
    'LaunchpadObjectFactory',
    'time_counter',
    ]

from datetime import datetime, timedelta
import pytz

from zope.component import getUtility
from canonical.database.sqlbase import connect, sqlvalues
from canonical.launchpad.interfaces import (
<<<<<<< HEAD
=======
    BranchMergeProposalStatus,
>>>>>>> 4369b94e
    BranchType,
    CodeImportMachineState,
    CodeImportReviewStatus,
    CreateBugParams,
    EmailAddressStatus,
    IBranchSet,
    IBugSet,
    ICodeImportJobWorkflow,
    ICodeImportMachineSet,
    ICodeImportSet,
    ILaunchpadCelebrities,
    IPersonSet,
    IProductSet,
    IRevisionSet,
    License,
    PersonCreationRationale,
    RevisionControlSystems,
    UnknownBranchTypeError,
    )


def time_counter(origin=None, delta=timedelta(seconds=5)):
    """A generator for yielding datetime values.

    Each time the generator yields a value, the origin is incremented
    by the delta.

    >>> now = time_counter(datetime(2007, 12, 1), timedelta(days=1))
    >>> now.next()
    datetime.datetime(2007, 12, 1, 0, 0)
    >>> now.next()
    datetime.datetime(2007, 12, 2, 0, 0)
    >>> now.next()
    datetime.datetime(2007, 12, 3, 0, 0)
    """
    if origin is None:
        origin = datetime.now(pytz.UTC)
    now = origin
    while True:
        yield now
        now += delta


# NOTE:
#
# The LaunchpadObjectFactory is driven purely by use.  The version here
# is by no means complete for Launchpad objects.  If you need to create
# anonymous objects for your tests then add methods to the factory.
#
class LaunchpadObjectFactory:
    """Factory methods for creating Launchpad objects.

    All the factory methods should be callable with no parameters.
    When this is done, the returned object should have unique references
    for any other required objects.
    """

    def __init__(self):
        # Initialise the unique identifier.
        self._integer = 0

    def getUniqueInteger(self):
        """Return an integer unique to this factory instance."""
        self._integer += 1
        return self._integer

    def getUniqueString(self, prefix=None):
        """Return a string unique to this factory instance.

        The string returned will always be a valid name that can be used in
        Launchpad URLs.

        :param prefix: Used as a prefix for the unique string. If unspecified,
            defaults to 'generic-string'.
        """
        if prefix is None:
            prefix = "generic-string"
        string = "%s%s" % (prefix, self.getUniqueInteger())
        return string.replace('_', '-').lower()

    def getUniqueURL(self):
        """Return a URL unique to this run of the test case."""
        return 'http://%s.example.com/%s' % (
            self.getUniqueString('domain'), self.getUniqueString('path'))

    def makePerson(self, email=None, name=None, password=None,
                   email_address_status=None):
        """Create and return a new, arbitrary Person.

        :param email: The email address for the new person.
        :param name: The name for the new person.
        :param password: The password for the person.
            This password can be used in setupBrowser in combination
            with the email address to create a browser for this new
            person.
        :param email_address_status: If specified, the status of the email
            address is set to the email_address_status.
        """
        if email is None:
            email = self.getUniqueString('email')
        if name is None:
            name = self.getUniqueString('person-name')
        if password is None:
            password = self.getUniqueString('password')
        else:
            # If a password was specified, validate the email address,
            # unless told otherwise.
            if email_address_status is None:
                email_address_status = EmailAddressStatus.VALIDATED
        # Set the password to test in order to allow people that have
        # been created this way can be logged in.
        person, email = getUtility(IPersonSet).createPersonAndEmail(
            email, rationale=PersonCreationRationale.UNKNOWN, name=name,
            password=password)
        # To make the person someone valid in Launchpad, validate the
        # email.
        if email_address_status == EmailAddressStatus.VALIDATED:
            person.validateAndEnsurePreferredEmail(email)
        elif email_address_status is not None:
            email.status = email_address_status
            email.syncUpdate()
        else:
            # Leave the email as NEW.
            pass
        return person

    def makeProduct(self, name=None):
        """Create and return a new, arbitrary Product."""
        owner = self.makePerson()
        if name is None:
            name = self.getUniqueString('product-name')
        return getUtility(IProductSet).createProduct(
            owner, name,
            self.getUniqueString('displayname'),
            self.getUniqueString('title'),
            self.getUniqueString('summary'),
            self.getUniqueString('description'),
            licenses=[License.GPL])

    def makeBranch(self, branch_type=None, owner=None, name=None,
                   product=None, url=None, registrant=None,
                   **optional_branch_args):
        """Create and return a new, arbitrary Branch of the given type.

        Any parameters for IBranchSet.new can be specified to override the
        default ones.
        """
        if branch_type is None:
            branch_type = BranchType.HOSTED
        if owner is None:
            owner = self.makePerson()
        if registrant is None:
            registrant = owner
        if name is None:
            name = self.getUniqueString('branch')
        if product is None:
            product = self.makeProduct()

        if branch_type in (BranchType.HOSTED, BranchType.IMPORTED):
            url = None
        elif branch_type in (BranchType.MIRRORED, BranchType.REMOTE):
            if url is None:
                url = self.getUniqueURL()
        else:
            raise UnknownBranchTypeError(
                'Unrecognized branch type: %r' % (branch_type,))
        return getUtility(IBranchSet).new(
            branch_type, name, registrant, owner, product, url,
            **optional_branch_args)

    def makeBranchMergeProposal(self, target_branch=None, registrant=None,
                                set_state=None, dependent_branch=None):
        """Create a proposal to merge based on anonymous branches."""
        if target_branch is None:
            target_branch = self.makeBranch()
        if registrant is None:
            registrant = self.makePerson()
        source_branch = self.makeBranch(product=target_branch.product)
        proposal = source_branch.addLandingTarget(
            registrant, target_branch, dependent_branch=dependent_branch)

        if (set_state is None or
            set_state == BranchMergeProposalStatus.WORK_IN_PROGRESS):
            # The initial state is work in progress, so do nothing.
            pass
        elif set_state == BranchMergeProposalStatus.NEEDS_REVIEW:
            proposal.requestReview()
        elif set_state == BranchMergeProposalStatus.CODE_APPROVED:
            proposal.approveBranch(
                proposal.target_branch.owner, 'some_revision')
        elif set_state == BranchMergeProposalStatus.REJECTED:
            proposal.rejectBranch(
                proposal.target_branch.owner, 'some_revision')
        elif set_state == BranchMergeProposalStatus.MERGED:
            proposal.markAsMerged()
        elif set_state == BranchMergeProposalStatus.MERGE_FAILED:
            proposal.mergeFailed(proposal.target_branch.owner)
        elif set_state == BranchMergeProposalStatus.QUEUED:
            proposal.enqueue(
                proposal.target_branch.owner, 'some_revision')
        elif set_state == BranchMergeProposalStatus.SUPERSEDED:
            proposal.resubmit(proposal.registrant)
        else:
            raise AssertionError('Unknown status: %s' % set_state)

        return proposal

    def makeRevisionsForBranch(self, branch, count=5, author=None,
                               date_generator=None):
        """Add `count` revisions to the revision history of `branch`.

        :param branch: The branch to add the revisions to.
        :param count: The number of revisions to add.
        :param author: A string for the author name.
        :param date_generator: A `time_counter` instance, defaults to starting
                               from 1-Jan-2007 if not set.
        """
        if date_generator is None:
            date_generator = time_counter(
                datetime(2007, 1, 1, tzinfo=pytz.UTC),
                delta=timedelta(days=1))
        sequence = branch.revision_count
        parent = branch.getTipRevision()
        if parent is None:
            parent_ids = []
        else:
            parent_ids = [parent.revision_id]

        revision_set = getUtility(IRevisionSet)
        if author is None:
            author = self.getUniqueString('author')
        # All revisions are owned by the admin user.  Don't ask.
        admin_user = getUtility(ILaunchpadCelebrities).admin
        for index in range(count):
            revision = revision_set.new(
                revision_id = self.getUniqueString('revision-id'),
                log_body=self.getUniqueString('log-body'),
                revision_date=date_generator.next(),
                revision_author=author,
                parent_ids=parent_ids,
                properties={})
            sequence += 1
            branch.createBranchRevision(sequence, revision)
            parent = revision
            parent_ids = [parent.revision_id]
        branch.updateScannedDetails(parent.revision_id, sequence)

    def makeBug(self):
        """Create and return a new, arbitrary Bug.

        The bug returned uses default values where possible. See
        `IBugSet.new` for more information.
        """
        owner = self.makePerson()
        title = self.getUniqueString()
        create_bug_params = CreateBugParams(
            owner, title, comment=self.getUniqueString())
        create_bug_params.setBugTarget(product=self.makeProduct())
        return getUtility(IBugSet).createBug(create_bug_params)

    def makeCodeImport(self, url=None):
        """Create and return a new, arbitrary code import.

        The code import will be an import from a Subversion repository located
        at `url`, or an arbitrary unique url if the parameter is not supplied.
        """
        if url is None:
            url = self.getUniqueURL()
        vcs_imports = getUtility(ILaunchpadCelebrities).vcs_imports
        branch = self.makeBranch(
            BranchType.IMPORTED, owner=vcs_imports)
        registrant = self.makePerson()
        return getUtility(ICodeImportSet).new(
            registrant, branch, rcs_type=RevisionControlSystems.SVN,
            svn_branch_url=url)

    def makeCodeImportJob(self, code_import):
        """Create and return a new code import job for the given import.

        This implies setting the import's review_status to REVIEWED.
        """
        code_import.updateFromData(
            {'review_status': CodeImportReviewStatus.REVIEWED},
            code_import.registrant)
        workflow = getUtility(ICodeImportJobWorkflow)
        return workflow.newJob(code_import)

    def makeCodeImportMachine(self):
        """Return a new CodeImportMachine.

        The machine will be in the OFFLINE state."""
        hostname = self.getUniqueString('machine-')
        return getUtility(ICodeImportMachineSet).new(hostname)<|MERGE_RESOLUTION|>--- conflicted
+++ resolved
@@ -17,10 +17,7 @@
 from zope.component import getUtility
 from canonical.database.sqlbase import connect, sqlvalues
 from canonical.launchpad.interfaces import (
-<<<<<<< HEAD
-=======
     BranchMergeProposalStatus,
->>>>>>> 4369b94e
     BranchType,
     CodeImportMachineState,
     CodeImportReviewStatus,
