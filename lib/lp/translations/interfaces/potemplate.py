--- conflicted
+++ resolved
@@ -418,12 +418,7 @@
             loops when creating a new IPOTemplate.
         """
 
-<<<<<<< HEAD
-    def getDummyPOFile(language_code, requester=None):
-=======
-    def getDummyPOFile(language, variant=None, requester=None,
-                       check_for_existing=True):
->>>>>>> 54aefd6b
+    def getDummyPOFile(language, requester=None, check_for_existing=True):
         """Return a DummyPOFile if there isn't already a persistent `IPOFile`
 
         Raise `LanguageNotFound` if the language does not exist in the
@@ -432,13 +427,8 @@
         This method is designed to be used by read only actions. This way you
         only create a POFile when you actually need to store data.
 
-<<<<<<< HEAD
-        We should not have already a POFile for the given language_code.
-=======
-        We should not have already a POFile for the given language_code and
-        variant: if check_for_existing is set to False, no check will be
-        done for this.
->>>>>>> 54aefd6b
+        We should not have already a POFile for the given language:
+        if check_for_existing is set to False, no check will be done for this.
         """
 
     def createPOTMsgSetFromMsgIDs(msgid_singular, msgid_plural=None,
