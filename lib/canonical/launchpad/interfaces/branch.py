# Copyright 2005 Canonical Ltd.  All rights reserved.

"""Branch interfaces."""

__metaclass__ = type

__all__ = [
    'IBranch',
    'IBranchSet',
    'IBranchLifecycleFilter'
    ]

from zope.interface import Interface, Attribute

from zope.component import getUtility
from zope.schema import Bool, Int, Choice, Text, TextLine, Datetime

from canonical.config import config
from canonical.lp.dbschema import (BranchLifecycleStatus,
                                   BranchLifecycleStatusFilter)

from canonical.launchpad import _
from canonical.launchpad.fields import Title, Summary, URIField, Whiteboard
from canonical.launchpad.validators import LaunchpadValidationError
from canonical.launchpad.validators.name import name_validator
from canonical.launchpad.interfaces import IHasOwner
from canonical.launchpad.interfaces.validation import valid_webref
from canonical.launchpad.interfaces.validation import valid_branch_url

class BranchURIField(URIField):

    def _validate(self, value):
        # import here to avoid circular import
        from canonical.launchpad.webapp import canonical_url
        from canonical.launchpad.webapp.uri import URI

        super(BranchURIField, self)._validate(value)
        # URIField has already established that we have a valid URI
        uri = URI(value)
        supermirror_root = URI(config.launchpad.supermirror_root)
        if supermirror_root.contains(uri):
            message = _(
                "Don't manually register a bzr branch on "
                "<code>bazaar.launchpad.net</code>. Create it by SFTP, and it "
                "is registered automatically.")
            raise LaunchpadValidationError(message)

        if IBranch.providedBy(self.context) and self.context.url == str(uri):
            return # url was not changed

        branch = getUtility(IBranchSet).getByUrl(str(uri))
        if branch is not None:
            message = _(
                "The bzr branch <a href=\"%s\">%s</a> is already registered "
                "with this URL.")
            raise LaunchpadValidationError(
                message, canonical_url(branch), branch.displayname)


class IBranch(IHasOwner):
    """A Bazaar branch."""

    id = Int(title=_('ID'), readonly=True, required=True)
    name = TextLine(
        title=_('Name'), required=True, description=_("Keep very "
        "short, unique, and descriptive, because it will be used in URLs. "
        "Examples: main, devel, release-1.0, gnome-vfs."),
        constraint=name_validator)
    title = Title(
        title=_('Title'), required=False, description=_("Describe the "
        "branch as clearly as possible in up to 70 characters. This "
        "title is displayed in every branch list or report."))
    summary = Summary(
        title=_('Summary'), required=False, description=_("A "
        "single-paragraph description of the branch. This will be "
        "displayed on the branch page."))
    url = BranchURIField(
        title=_('Branch URL'), required=True,
        allowed_schemes=['http', 'https', 'ftp', 'sftp', 'bzr+ssh'],
        allow_userinfo=False,
        allow_query=False,
        allow_fragment=False,
        trailing_slash=False,
        description=_("The URL where the Bazaar branch is hosted. This is "
            "the URL used to checkout the branch. The only branch format "
            "supported is that of the Bazaar revision control system, see "
            "www.bazaar-vcs.org for more information."))

    whiteboard = Whiteboard(title=_('Whiteboard'), required=False,
        description=_('Notes on the current status of the branch.'))
    mirror_status_message = Text(
        title=_('The last message we got when mirroring this branch '
                'into supermirror.'), required=False, readonly=False)
    started_at = Int(title=_('Started At'), required=False,
        description=_("The number of the first revision"
                      " to display on that branch."))

    # People attributes
    """Product owner, it can either a valid Person or Team
            inside Launchpad context."""
    owner = Choice(title=_('Owner'), required=True, vocabulary='ValidOwner',
        description=_("Branch owner, either a valid Person or Team."))
    author = Choice(
        title=_('Author'), required=False, vocabulary='ValidPersonOrTeam',
        description=_("The author of the branch. Leave blank if the author "
                      "does not have a Launchpad account."))

    # Product attributes
    product = Choice(
        title=_('Product'), required=False, vocabulary='Product',
        description=_("The product this branch belongs to."))
    product_name = Attribute("The name of the product, or '+junk'.")
    branch_product_name = Attribute(
        "The product name specified within the branch.")
    product_locked = Bool(
        title=_("Product Locked"),
        description=_("Whether the product name specified within the branch "
                      " is overriden by the product name set in Launchpad."))

    # Display attributes
    unique_name = Attribute(
        "Unique name of the branch, including the owner and product names.")
    displayname = Attribute(
        "The branch title if provided, or the unique_name.")
    sort_key = Attribute(
        "Key for sorting branches for display.")


    # Home page attributes
    home_page = URIField(
        title=_('Web Page'), required=False,
        allowed_schemes=['http', 'https', 'ftp'],
        allow_userinfo=False,
        description=_("The URL of a web page describing the branch, "
                      "if there is such a page."))
    branch_home_page = Attribute(
        "The home page URL specified within the branch.")
    home_page_locked = Bool(
        title=_("Home Page Locked"),
        description=_("Whether the home page specified within the branch "
                      " is overriden by the home page set in Launchpad."))

    # Stats and status attributes
    lifecycle_status = Choice(
        title=_('Status'), vocabulary='BranchLifecycleStatus',
        default=BranchLifecycleStatus.NEW,
        description=_(
        "The author's assessment of the branch's maturity. "
        " Mature: recommend for production use."
        " Development: useful work that is expected to be merged eventually."
        " Experimental: not recommended for merging yet, and maybe ever."
        " Merged: integrated into mainline, of historical interest only."
        " Abandoned: no longer considered relevant by the author."
        " New: unspecified maturity."))

    landing_target = Choice(
        title=_('Landing Target'), vocabulary='Branch',
        required=False, default=None,
        description=_(
        "The target branch the author would like to see this branch merged "
        "into eventually"))

    current_delta_url = Attribute(
        "URL of a page showing the delta produced "
        "by merging this branch into the landing branch.")
    current_diff_adds = Attribute(
        "Count of lines added in merge delta.")
    current_diff_deletes = Attribute(
        "Count of lines deleted in the merge delta.")
    current_conflicts_url = Attribute(
        "URL of a page showing the conflicts produced "
        "by merging this branch into the landing branch.")
    current_activity = Attribute("Current branch activity.")
    stats_updated = Attribute("Last time the branch stats were updated.")

    # Mirroring attributes

    last_mirrored = Datetime(
        title=_("Last time this branch was successfully mirrored."),
        required=False)
    last_mirrored_id = Text(
        title=_("Last mirrored revision ID"), required=False,
        description=_("The head revision ID of the branch when last "
                      "successfully mirrored."))
    last_mirror_attempt = Datetime(
        title=_("Last time a mirror of this branch was attempted."),
        required=False)
    mirror_failures = Attribute(
        "Number of failed mirror attempts since the last successful mirror.")
    pull_disabled = Bool(
        title=_("Do not try to pull this branch anymore."),
        description=_("Disable periodic pulling of this branch by Launchpad. "
                      "That will prevent connection attempts to the branch "
                      "URL. Use this if the branch is no longer available."))

    # Scanning attributes
    last_scanned = Datetime(
        title=_("Last time this branch was successfully scanned."),
        required=False)
    last_scanned_id = Text(
        title=_("Last scanned revision ID"), required=False,
        description=_("The head revision ID of the branch when last "
                      "successfully scanned."))
    revision_count = Int(
        title=_("Revision count"),
        description=_("The number of revisions in the branch")
        )

    cache_url = Attribute("Private mirror of the branch, for internal use.")
    warehouse_url = Attribute(
        "URL for accessing the branch by ID. "
        "This is for in-datacentre services only and allows such services to "
        "be unaffected during branch renames. "
        "See doc/bazaar for more information about the branch warehouse.")

    # Bug attributes
    related_bugs = Attribute(
        "The bugs related to this branch, likely branches on which "
        "some work has been done to fix this bug.")

    # Specification attributes
    spec_links = Attribute("Specifications linked to this branch")

    # Joins
    revision_history = Attribute("The sequence of revisions in that branch.")
    subscriptions = Attribute("BranchSubscriptions associated to this branch.")
    subscribers = Attribute("Persons subscribed to this branch.")

    date_created = Datetime(
        title=_('Date Created'), required=True, readonly=True)

    def has_subscription(person):
        """Is this person subscribed to the branch?"""

    def latest_revisions(quantity=10):
        """A specific number of the latest revisions in that branch."""

    def revisions_since(timestamp):
        """Revisions in the history that are more recent than timestamp."""

    # subscription-related methods
    def subscribe(person):
        """Subscribe this person to the branch.

        :return: new or existing BranchSubscription."""

    def unsubscribe(person):
        """Remove the person's subscription to this branch."""

    # revision number manipulation
    def getRevisionNumber(sequence):
        """Gets the RevisionNumber for the given sequence number.

        If no such RevisionNumber exists, None is returned.
        """

    def createRevisionNumber(sequence, revision):
        """Create a RevisionNumber mapping sequence to revision."""

    def truncateHistory(from_rev):
        """Truncate the history of the given branch.

        RevisionNumber objects with sequence numbers greater than or
        equal to from_rev are destroyed.

        Returns True if any RevisionNumber objects were destroyed.
        """

    def updateScannedDetails(revision_id, revision_count):
        """Updates attributes associated with the scanning of the branch.

        A single entry point that is called solely from the branch scanner
        script.
        """

class IBranchSet(Interface):
    """Interface representing the set of branches."""

    def __getitem__(branch_id):
        """Return the branch with the given id.

        Raise NotFoundError if there is no such branch.
        """

    def __iter__():
        """Return an iterator that will go through all branches."""

<<<<<<< HEAD
=======
    all = Attribute("All branches in the system.")

    def count():
        """Return the number of branches in the database."""

    def countBranchesWithAssociatedBugs():
        """Return the number of branches that have bugs associated."""

>>>>>>> 1f87fa4d
    def get(branch_id, default=None):
        """Return the branch with the given id.

        Return the default value if there is no such branch.
        """

    def new(name, owner, product, url, title,
            lifecycle_status=BranchLifecycleStatus.NEW, author=None,
            summary=None, home_page=None, date_created=None):
        """Create a new branch."""

    def getByUniqueName(self, unique_name, default=None):
        """Find a branch by its ~owner/product/name unique name.

        Return the default value if no match was found.
        """

    def getByUrl(url, default=None):
        """Find a branch by URL.

        Either from the external specified in Branch.url, or from the
        supermirror URL on http://bazaar.launchpad.net/.

        Return the default value if no match was found.
        """

    def getBranchesToScan():
        """Return an iterator for the branches that need to be scanned."""

    def getRecentlyChangedBranches(branch_count):
        """Return a list of branches that have been recently updated.

        The list will contain at most branch_count items, and excludes
        branches owned by the vcs-imports user.
        """

    def getRecentlyImportedBranches(branch_count):
        """Return a list of branches that have been recently imported.

        The list will contain at most branch_count items, and only
        has branches owned by the vcs-imports user.
        """

    def getRecentlyRegisteredBranches(branch_count):
        """Return a list of branches that have been recently registered.

        The list will contain at most branch_count items.
        """

    def getLastCommitForBranches(branches):
        """Return a map of branch to last commit time."""

    def getBranchesForOwners(people):
        """Return the branches that are owned by the people specified."""


class IBranchLifecycleFilter(Interface):
    """A helper interface to render lifecycle filter choice."""

    # Stats and status attributes
    lifecycle = Choice(
        title=_('Lifecycle Filter'), vocabulary='BranchLifecycleStatusFilter',
        default=BranchLifecycleStatusFilter.CURRENT,
        description=_(
        "The author's assessment of the branch's maturity. "
        " Mature: recommend for production use."
        " Development: useful work that is expected to be merged eventually."
        " Experimental: not recommended for merging yet, and maybe ever."
        " Merged: integrated into mainline, of historical interest only."
        " Abandoned: no longer considered relevant by the author."
        " New: unspecified maturity."))<|MERGE_RESOLUTION|>--- conflicted
+++ resolved
@@ -285,17 +285,12 @@
     def __iter__():
         """Return an iterator that will go through all branches."""
 
-<<<<<<< HEAD
-=======
-    all = Attribute("All branches in the system.")
-
     def count():
         """Return the number of branches in the database."""
 
     def countBranchesWithAssociatedBugs():
         """Return the number of branches that have bugs associated."""
 
->>>>>>> 1f87fa4d
     def get(branch_id, default=None):
         """Return the branch with the given id.
 
