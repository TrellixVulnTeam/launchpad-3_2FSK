--- conflicted
+++ resolved
@@ -27,31 +27,15 @@
     flush_database_updates, quote_like, quote, SQLBase, sqlvalues)
 from canonical.database.datetimecol import UtcDateTimeCol
 from canonical.database.enumcol import EnumCol
-
-from canonical.lp.dbschema import (
-<<<<<<< HEAD
-    SpecificationFilter, SpecificationGoalStatus, SpecificationSort,
-    SpecificationImplementationStatus)
-
 from canonical.launchpad.interfaces import (
     ArchivePurpose, DistroSeriesStatus, IArchiveSet, IBinaryPackageName,
     IBuildSet, IDistroSeries, IDistroSeriesSet, IHasBuildRecords,
     IHasQueueItems, ILibraryFileAliasSet, IPublishedPackageSet, IPublishing,
     ISourcePackage, ISourcePackageName, ISourcePackageNameSet,
     LanguagePackType, NotFoundError, PackagePublishingPocket,
-    PackagePublishingStatus, PackageUploadStatus)
-=======
-    ArchivePurpose, DistroSeriesStatus, PackagePublishingPocket,
-    PackagePublishingStatus, PackageUploadStatus)
-
-from canonical.launchpad.interfaces import (
-    IArchiveSet, IBinaryPackageName, IBuildSet, IDistroSeries,
-    IDistroSeriesSet, IHasBuildRecords, IHasQueueItems, ILibraryFileAliasSet,
-    IPublishedPackageSet, IPublishing, ISourcePackage, ISourcePackageName,
-    ISourcePackageNameSet, LanguagePackType, NotFoundError,
-    SpecificationFilter, SpecificationGoalStatus, SpecificationSort,
+    PackagePublishingStatus, PackageUploadStatus, SpecificationFilter,
+    SpecificationGoalStatus, SpecificationSort,
     SpecificationImplementationStatus)
->>>>>>> 89b1e8f3
 from canonical.launchpad.interfaces.looptuner import ITunableLoop
 
 from canonical.launchpad.database.bugtarget import BugTargetBase
