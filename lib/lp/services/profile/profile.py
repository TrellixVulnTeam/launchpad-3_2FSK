# Copyright 2010 Canonical Ltd.  This software is licensed under the
# GNU Affero General Public License version 3 (see the file LICENSE).

"""Profile requests when enabled."""

__all__ = ['profiling',
           'start',
           'stop',
          ]

__metaclass__ = type

import contextlib
from cProfile import Profile
from datetime import datetime
import os
import pstats
import threading
import StringIO

<<<<<<< HEAD
from bzrlib import errors
from bzrlib.lsprof import BzrProfiler
import oops.serializer_rfc822
=======
from bzrlib import lsprof
>>>>>>> 203aafc1
from zope.pagetemplate.pagetemplatefile import PageTemplateFile
from zope.app.publication.interfaces import IEndRequestEvent
from zope.component import (
    adapter,
    getUtility,
    )
from zope.contenttype.parse import parse
from zope.error.interfaces import IErrorReportingUtility
from zope.traversing.namespace import view

from canonical.config import config
import canonical.launchpad.webapp.adapter as da
from canonical.launchpad.webapp.interfaces import (
    DisallowedStore,
    IStartRequestEvent,
    )
from lp.services.profile.mem import (
    memory,
    resident,
    )
from lp.services.features import getFeatureFlag


class ProfilingOops(Exception):
    """Fake exception used to log OOPS information when profiling pages."""


class Profiler:

    profiler_lock = threading.Lock()
    """Global lock used to serialise profiles."""

    started = enabled = False

    def disable(self):
        if self.enabled:
            self.p.disable()
            self.enabled = False
            stats = pstats.Stats(self.p)
            if self.pstats is None:
                self.pstats = stats
            else:
                self.pstats.add(stats)
            self.count += 1

    def enable(self):
        if not self.started:
            self.start()
        elif not self.enabled:
            self.p = Profile()
            self.p.enable(subcalls=True)
            self.enabled = True

    def start(self):
        """Start profiling.
        """
        if self.started:
            return
        self.count = 0
        self.pstats = None
        self.started = True
        self.profiler_lock.acquire(True)  # Blocks.
        try:
            self.enable()
        except:
            self.profiler_lock.release()
            self.started = False
            raise

    def stop(self):
        """Stop profiling.

        This unhooks from threading and cleans up the profiler, returning
        the gathered Stats object.

        :return: A bzrlib.lsprof.Stats object.
        """
        try:
            self.disable()
            p = self.p
            del self.p
            return Stats(self.pstats, p.getstats(), self.count)
        finally:
            self.profiler_lock.release()
            self.started = False


class Stats:

    _callgrind_stats = None

    def __init__(self, stats, rawstats, count):
        self.stats = stats
        self.rawstats = rawstats
        self.count = count

    @property
    def callgrind_stats(self):
        if self._callgrind_stats is None:
            self._callgrind_stats = lsprof.Stats(self.rawstats, {})
        return self._callgrind_stats

    def save(self, filename, callgrind=False):
        if callgrind:
            self.callgrind_stats.save(filename, format="callgrind")
        else:
            self.stats.dump_stats(filename)

    def strip_dirs(self):
        self.stats.strip_dirs()

    def sort(self, name):
        self.stats.sort_stats(name)

    def pprint(self, file):
        stats = self.stats
        stream = stats.stream
        stats.stream = file
        try:
            stats.print_stats()
        finally:
            stats.stream = stream


# Profilers may only run one at a time, but block and serialize.


class Profilers(threading.local):
    """A simple subclass to initialize our thread local values."""

    def __init__(self):
        self.profiling = False
        self.actions = None
        self.profiler = None
        self.memory_profile_start = None
        
_profilers = Profilers()


def before_traverse(event):
    "Handle profiling when enabled via the profiling.enabled feature flag."
    # This event is raised on each step of traversal so needs to be
    # lightweight and not assume that profiling has not started - but this is
    # equally well done in _maybe_profile so that function takes care of it.
    # We have to use this event (or add a new one) because we depend on the
    # feature flags system being configured and usable, and on the principal
    # being known.
    try:
        if getFeatureFlag('profiling.enabled'):
            _maybe_profile(event)
    except DisallowedStore:
        pass


@adapter(IStartRequestEvent)
def start_request(event):
    """Handle profiling when configured as permitted."""
    if not config.profiling.profiling_allowed:
        return
    _maybe_profile(event)


def _maybe_profile(event):
    """Setup profiling as requested.

    If profiling is enabled, start a profiler for this thread. If memory
    profiling is requested, save the VSS and RSS.

    If already profiling, this is a no-op.
    """
    try:
        if _profilers.profiling:
            # Already profiling - e.g. called in from both start_request and
            # before_traverse, or by successive before_traverse on one
            # request.
            return
    except AttributeError:
        # The first call in on a new thread cannot be profiling at the start.
        pass
    # If this assertion has reason to fail, we'll need to add code
    # to try and stop the profiler before we delete it, in case it is
    # still running.
    assert _profilers.profiler is None
    actions = get_desired_profile_actions(event.request)
    _profilers.actions = actions
    _profilers.profiling = True
    if config.profiling.profile_all_requests:
        actions.add('callgrind')
    if actions:
        if actions.difference(('help',)):
            _profilers.profiler = Profiler()
            _profilers.profiler.start()
    if config.profiling.memory_profile_log:
        _profilers.memory_profile_start = (memory(), resident())

template = PageTemplateFile(
    os.path.join(os.path.dirname(__file__), 'profile.pt'))


available_profilers = frozenset(('pstats', 'callgrind'))


def start():
    """Turn on profiling from code.
    """
    actions = _profilers.actions
    profiler = _profilers.profiler
    if actions is None:
        actions = _profilers.actions = set()
        _profilers.profiling = True
    elif actions.difference(('help',)) and 'inline' not in actions:
        actions.add('inline_ignored')
        return
    actions.update(('pstats', 'show', 'inline'))
    if profiler is None:
        profiler = _profilers.profiler = Profiler()
        profiler.start()
    else:
        # For simplicity, we just silently ignore start requests when we
        # have already started.
        profiler.enable()


def stop():
    """Stop profiling."""
    # For simplicity, we just silently ignore stop requests when we
    # have not started.
    actions = _profilers.actions
    profiler = _profilers.profiler
    if actions is not None and 'inline' in actions and profiler is not None:
        profiler.disable()


@contextlib.contextmanager
def profiling():
    start()
    yield
    stop()


@adapter(IEndRequestEvent)
def end_request(event):
    """If profiling is turned on, save profile data for the request."""
    try:
        if not _profilers.profiling:
            return
        _profilers.profiling = False
    except AttributeError:
        # Some tests don't go through all the proper motions, like firing off
        # a start request event.  Just be quiet about it.
        return
    actions = _profilers.actions
    _profilers.actions = None
    request = event.request
    # Create a timestamp including milliseconds.
    now = datetime.fromtimestamp(da.get_request_start_time())
    timestamp = "%s.%d" % (
        now.strftime('%Y-%m-%d_%H:%M:%S'), int(now.microsecond / 1000.0))
    pageid = request._orig_env.get('launchpad.pageid', 'Unknown')
    oopsid = getattr(request, 'oopsid', None)
    content_type = request.response.getHeader('content-type')
    if content_type is None:
        content_type_params = {}
        is_html = False
    else:
        _major, _minor, content_type_params = parse(content_type)
        is_html = _major == 'text' and _minor == 'html'
    template_context = {
        # Dicts are easier for tal expressions.
        'actions': dict((action, True) for action in actions),
        'always_log': config.profiling.profile_all_requests}
    dump_path = config.profiling.profile_dir
    if _profilers.profiler is not None:
        prof_stats = _profilers.profiler.stop()
        # Free some memory (at least for the BzrProfiler).
        _profilers.profiler = None
        if oopsid is None:
            # Log an OOPS to get a log of the SQL queries, and other
            # useful information,  together with the profiling
            # information.
            info = (ProfilingOops, None, None)
            error_utility = getUtility(IErrorReportingUtility)
            oops_report = error_utility.handling(info, request)
            oopsid = oops_report['id']
        else:
<<<<<<< HEAD
            oops_report = request.oops
        if actions.intersection(('callgrind', 'pstats')):
            filename = '%s-%s-%s-%s' % (
                timestamp, pageid, oopsid,
                threading.currentThread().getName())
            if 'callgrind' in actions:
                # callgrind wins in a conflict between it and pstats, as
                # documented in the help.
                # The Bzr stats class looks at the filename to know to use
                # callgrind syntax.
                filename = 'callgrind.out.' + filename
            else:
                filename += '.prof'
            dump_path = os.path.join(dump_path, filename)
            prof_stats.save(dump_path)
            template_context['dump_path'] = os.path.abspath(dump_path)
=======
            oops = request.oops
        filename = '%s-%s-%s-%s' % (
            timestamp, pageid, oopsid,
            threading.currentThread().getName())
        if 'callgrind' in actions:
            # The stats class looks at the filename to know to use
            # callgrind syntax.
            callgrind_path = os.path.join(
                dump_path, 'callgrind.out.' + filename)
            prof_stats.save(callgrind_path, callgrind=True)
            template_context['callgrind_path'] = os.path.abspath(
                callgrind_path)
        if 'pstats' in actions:
            pstats_path = os.path.join(
                dump_path, filename + '.prof')
            prof_stats.save(pstats_path)
            template_context['pstats_path'] = os.path.abspath(
                pstats_path)
>>>>>>> 203aafc1
        if is_html and 'show' in actions:
            # Generate rfc822 OOPS result (might be nice to have an html
            # serializer..).
            template_context['oops'] = ''.join(
                    oops.serializer_rfc822.to_chunks(oops_report))
            # Generate profile summaries.
            prof_stats.strip_dirs()
            for name in ('time', 'cumulative', 'calls'):
                prof_stats.sort(name)
                f = StringIO.StringIO()
                prof_stats.pprint(file=f)
                template_context[name] = f.getvalue()
        template_context['profile_count'] = prof_stats.count
        template_context['multiple_profiles'] = prof_stats.count > 1
        # Try to free some more memory.
        del prof_stats
    template_context['dump_path'] = os.path.abspath(dump_path)
    if actions and is_html:
        # Hack the new HTML in at the end of the page.
        encoding = content_type_params.get('charset', 'utf-8')
        added_html = template(**template_context).encode(encoding)
        existing_html = request.response.consumeBody()
        e_start, e_close_body, e_end = existing_html.rpartition(
            '</body>')
        new_html = ''.join(
            (e_start, added_html, e_close_body, e_end))
        request.response.setResult(new_html)
    # Dump memory profiling info.
    if _profilers.memory_profile_start is not None:
        log = file(config.profiling.memory_profile_log, 'a')
        vss_start, rss_start = _profilers.memory_profile_start
        _profilers.memory_profile_start = None
        vss_end, rss_end = memory(), resident()
        if oopsid is None:
            oopsid = '-'
        log.write('%s %s %s %f %d %d %d %d\n' % (
            timestamp, pageid, oopsid, da.get_request_duration(),
            vss_start, rss_start, vss_end, rss_end))
        log.close()


def get_desired_profile_actions(request):
    """What does the URL show that the user wants to do about profiling?

    Returns a set of actions (comma-separated) if ++profile++ is in the
    URL.  Note that ++profile++ alone without actions is interpreted as
    the "help" action.
    """
    result = set()
    path_info = request.get('PATH_INFO')
    if path_info:
        # if not, this is almost certainly a test not bothering to set up
        # certain bits.  We'll handle it silently.
        start, match, end = path_info.partition('/++profile++')
        # We don't need no steenkin' regex.
        if match:
            # Now we figure out what actions are desired.  Normally,
            # parsing the url segment after the namespace ('++profile++'
            # in this case) is done in the traverse method of the
            # namespace view (see ProfileNamespace in this file).  We
            # are doing it separately because we want to know what to do
            # before the traversal machinery gets started, so we can
            # include traversal in the profile.
            actions, slash, tail = end.partition('/')
            result.update(
                action for action in (
                    item.strip().lower() for item in actions.split(','))
                if action)
            # 'log' is backwards compatible for 'callgrind'.
            if 'log' in result:
                result.remove('log')
                result.add('callgrind')
            # Only honor the available options.
            available_options = set(('show',))
            available_options.update(available_profilers)
            result.intersection_update(available_options)
            # If we didn't end up with any known actions, we need to help the
            # user.
            if not result:
                result.add('help')
    return result


class ProfileNamespace(view):
    """A see-through namespace that handles traversals with ++profile++."""

    def traverse(self, name, remaining):
        """Continue on with traversal.
        """
        # Note that handling the name is done in get_desired_profile_actions,
        # above.  See the comment in that function.
        return self.context<|MERGE_RESOLUTION|>--- conflicted
+++ resolved
@@ -18,13 +18,9 @@
 import threading
 import StringIO
 
-<<<<<<< HEAD
 from bzrlib import errors
-from bzrlib.lsprof import BzrProfiler
+from bzrlib import lsprof
 import oops.serializer_rfc822
-=======
-from bzrlib import lsprof
->>>>>>> 203aafc1
 from zope.pagetemplate.pagetemplatefile import PageTemplateFile
 from zope.app.publication.interfaces import IEndRequestEvent
 from zope.component import (
@@ -310,25 +306,7 @@
             oops_report = error_utility.handling(info, request)
             oopsid = oops_report['id']
         else:
-<<<<<<< HEAD
             oops_report = request.oops
-        if actions.intersection(('callgrind', 'pstats')):
-            filename = '%s-%s-%s-%s' % (
-                timestamp, pageid, oopsid,
-                threading.currentThread().getName())
-            if 'callgrind' in actions:
-                # callgrind wins in a conflict between it and pstats, as
-                # documented in the help.
-                # The Bzr stats class looks at the filename to know to use
-                # callgrind syntax.
-                filename = 'callgrind.out.' + filename
-            else:
-                filename += '.prof'
-            dump_path = os.path.join(dump_path, filename)
-            prof_stats.save(dump_path)
-            template_context['dump_path'] = os.path.abspath(dump_path)
-=======
-            oops = request.oops
         filename = '%s-%s-%s-%s' % (
             timestamp, pageid, oopsid,
             threading.currentThread().getName())
@@ -346,7 +324,6 @@
             prof_stats.save(pstats_path)
             template_context['pstats_path'] = os.path.abspath(
                 pstats_path)
->>>>>>> 203aafc1
         if is_html and 'show' in actions:
             # Generate rfc822 OOPS result (might be nice to have an html
             # serializer..).
