# Copyright 2009 Canonical Ltd.  This software is licensed under the
# GNU Affero General Public License version 3 (see the file LICENSE).

"""Parse Hardware Database submissions.

Base classes, intended to be used both for the commercial certification
data and for the community test submissions.
"""

__metaclass__ = type
__all__ = [
           'SubmissionParser',
           'process_pending_submissions',
          ]


import bz2
from cStringIO import StringIO
try:
    import xml.etree.cElementTree as etree
except ImportError:
    import cElementTree as etree
from datetime import datetime, timedelta
from logging import getLogger
import os
import re
import sys

import pytz

from zope.component import getUtility
from zope.interface import implements

from canonical.lazr.xml import RelaxNGValidator

from canonical.config import config
from canonical.librarian.interfaces import LibrarianServerError
from canonical.launchpad.interfaces.hwdb import (
    HWBus, HWSubmissionProcessingStatus, IHWDeviceDriverLinkSet, IHWDeviceSet,
    IHWDriverSet, IHWSubmissionDeviceSet, IHWSubmissionSet, IHWVendorIDSet,
    IHWVendorNameSet)
from canonical.launchpad.interfaces.launchpad import ILaunchpadCelebrities
from canonical.launchpad.interfaces.looptuner import ITunableLoop
from canonical.launchpad.utilities.looptuner import LoopTuner
from canonical.launchpad.webapp.errorlog import (
    ErrorReportingUtility, ScriptRequest)

_relax_ng_files = {
    '1.0': 'hardware-1_0.rng', }

_time_regex = re.compile(r"""
    ^(?P<year>\d\d\d\d)-(?P<month>\d\d)-(?P<day>\d\d)
    T(?P<hour>\d\d):(?P<minute>\d\d):(?P<second>\d\d)
    (?:\.(?P<second_fraction>\d{0,6}))?
    (?P<tz>
        (?:(?P<tz_sign>[-+])(?P<tz_hour>\d\d):(?P<tz_minute>\d\d))
        | Z)?$
    """,
    re.VERBOSE)

ROOT_UDI = '/org/freedesktop/Hal/devices/computer'

# These UDIs appears in some submissions more than once.
KNOWN_DUPLICATE_UDIS = set((
    '/org/freedesktop/Hal/devices/ssb__null_',
    '/org/freedesktop/Hal/devices/uinput',
    '/org/freedesktop/Hal/devices/ignored-device',
    ))

# See include/linux/pci_ids.h in the Linux kernel sources for a complete
# list of PCI class and subclass codes.
PCI_CLASS_STORAGE = 1
PCI_SUBCLASS_STORAGE_SATA = 6

PCI_CLASS_BRIDGE = 6
PCI_SUBCLASS_BRIDGE_PCI = 4
PCI_SUBCLASS_BRIDGE_CARDBUS = 7

PCI_CLASS_SERIALBUS_CONTROLLER = 12
PCI_SUBCLASS_SERIALBUS_USB = 3

WARNING_NO_HAL_KERNEL_VERSION = 1
WARNING_NO_KERNEL_PACKAGE_DATA = 2

DB_FORMAT_FOR_VENDOR_ID = {
    'pci': '0x%04x',
    'usb_device': '0x%04x',
    'scsi': '%-8s',
    }

DB_FORMAT_FOR_PRODUCT_ID = {
    'pci': '0x%04x',
    'usb_device': '0x%04x',
    'scsi': '%-16s',
    }

class SubmissionParser(object):
    """A Parser for the submissions to the hardware database."""

    def __init__(self, logger=None):
        if logger is None:
            logger = getLogger()
        self.logger = logger
        self.doc_parser = etree.XMLParser()
        self._logged_warnings = set()

        self.validator = {}
        directory = os.path.join(config.root, 'lib', 'canonical',
                                 'launchpad', 'scripts')
        for version, relax_ng_filename in _relax_ng_files.items():
            path = os.path.join(directory, relax_ng_filename)
            self.validator[version] = RelaxNGValidator(path)
        self._setMainSectionParsers()
        self._setHardwareSectionParsers()
        self._setSoftwareSectionParsers()

    def _logError(self, message, submission_key):
        """Log `message` for an error in submission submission_key`."""
        self.logger.error(
            'Parsing submission %s: %s' % (submission_key, message))

    def _logWarning(self, message, warning_id=None):
        """Log `message` for a warning in submission submission_key`."""
        if warning_id is None:
            issue_warning = True
        elif warning_id not in self._logged_warnings:
            issue_warning = True
            self._logged_warnings.add(warning_id)
        else:
            issue_warning = False
        if issue_warning:
            self.logger.warning(
                'Parsing submission %s: %s' % (self.submission_key, message))

    def _getValidatedEtree(self, submission, submission_key):
        """Create an etree doc from the XML string submission and validate it.

        :return: an `lxml.etree` instance representation of a valid
            submission or None for invalid submissions.
        """
        try:
            tree = etree.parse(StringIO(submission), parser=self.doc_parser)
        except SyntaxError, error_value:
            self._logError(error_value, submission_key)
            return None

        submission_doc = tree.getroot()
        if submission_doc.tag != 'system':
            self._logError("root node is not '<system>'", submission_key)
            return None
        version = submission_doc.attrib.get('version', None)
        if not version in self.validator.keys():
            self._logError(
                'invalid submission format version: %s' % repr(version),
                submission_key)
            return None
        self.submission_format_version = version

        validator = self.validator[version]
        if not validator.validate(submission):
            self._logError(
                'Relax NG validation failed.\n%s' % validator.error_log,
                submission_key)
            return None
        return submission_doc

    def _getValueAttributeAsBoolean(self, node):
        """Return the value of the attribute "value" as a boolean."""
        value = node.attrib['value']
        # Paranoia check: The Relax NG validation already ensures that the
        # attribute value is either 'True' or 'False'.
        assert value in ('True', 'False'), (
            'Parsing submission %s: Boolean value for attribute "value" '
            'expected in tag <%s>' % (self.submission_key, node.tag))
        return value == 'True'

    def _getValueAttributeAsString(self, node):
        """Return the value of the attribute "value"."""
        # The Relax NG validation ensures that the attribute exists.
        return node.attrib['value']

    def _getValueAttributeAsDateTime(self, time_node):
        """Convert a "value" attribute into a datetime object."""
        time_text = time_node.get('value')

        # we cannot use time.strptime: this function accepts neither fractions
        # of a second nor a time zone given e.g. as '+02:30'.
        mo = _time_regex.search(time_text)

        # The Relax NG schema allows a leading minus sign and year numbers
        # with more than four digits, which are not "covered" by _time_regex.
        if mo is None:
            raise ValueError(
                'Timestamp with unreasonable value: %s' % time_text)

        time_parts = mo.groupdict()

        year = int(time_parts['year'])
        month = int(time_parts['month'])
        day = int(time_parts['day'])
        hour = int(time_parts['hour'])
        minute = int(time_parts['minute'])
        second = int(time_parts['second'])
        second_fraction = time_parts['second_fraction']
        if second_fraction is not None:
            milliseconds = second_fraction + '0' * (6 - len(second_fraction))
            milliseconds = int(milliseconds)
        else:
            milliseconds = 0

        # The Relax NG validator accepts leap seconds, but the datetime
        # constructor rejects them. The time values submitted by the HWDB
        # client are not necessarily very precise, hence we can round down
        # to 59.999999 seconds without losing any real precision.
        if second > 59:
            second = 59
            milliseconds = 999999

        timestamp = datetime(year, month, day, hour, minute, second,
                             milliseconds, tzinfo=pytz.timezone('utc'))

        tz_sign = time_parts['tz_sign']
        tz_hour = time_parts['tz_hour']
        tz_minute = time_parts['tz_minute']
        if tz_sign in ('-', '+'):
            delta = timedelta(hours=int(tz_hour), minutes=int(tz_minute))
            if tz_sign == '-':
                timestamp = timestamp + delta
            else:
                timestamp = timestamp - delta
        return timestamp

    def _getClientData(self, client_node):
        """Parse the <client> node in the <summary> section.

        :return: A dictionary with keys 'name', 'version', 'plugins'.
                 Name and version describe the client program that
                 produced the submission. Pugins is a list with one
                 entry per client plugin; each entry is dictionary with
                 the keys 'name' and 'version'.
        """
        result = {'name': client_node.get('name'),
                  'version': client_node.get('version')}
        plugins = result['plugins'] = []
        for node in client_node.getchildren():
            # Ensured by the Relax NG validation: The only allowed sub-tag
            # of <client> is <plugin>, which has the attributes 'name' and
            # 'version'.
            plugins.append({'name': node.get('name'),
                            'version': node.get('version')})
        return result

    _parse_summary_section = {
        'live_cd': _getValueAttributeAsBoolean,
        'system_id': _getValueAttributeAsString,
        'distribution': _getValueAttributeAsString,
        'distroseries': _getValueAttributeAsString,
        'architecture': _getValueAttributeAsString,
        'private': _getValueAttributeAsBoolean,
        'contactable': _getValueAttributeAsBoolean,
        'date_created': _getValueAttributeAsDateTime,
        'client': _getClientData,
        'kernel-release': _getValueAttributeAsString,
        }

    def _parseSummary(self, summary_node):
        """Parse the <summary> part of a submission.

        :return: A dictionary with the keys 'live_cd', 'system_id',
                 'distribution', 'distroseries', 'architecture',
                 'private', 'contactable', 'date_created', 'client'.
                 See the sample XML file tests/hardwaretest.xml for
                 detailed description of the values.
        """
        summary = {}
        # The Relax NG validation ensures that we have exactly those
        # sub-nodes that are listed in _parse_summary_section.
        for node in summary_node.getchildren():
            parser = self._parse_summary_section[node.tag]
            summary[node.tag] = parser(self, node)
        return summary

    def _getValueAndType(self, node):
        """Return (value, type) of a <property> or <value> node."""
        type_ = node.get('type')
        if type_ in ('dbus.Boolean', 'bool'):
            value = node.text.strip()
            # Pure paranoia: The Relax NG validation ensures that <property>
            # and <value> tags have only the allowed values.
            assert value in ('True', 'False'), (
                'Parsing submission %s: Invalid bool value for <property> or '
                    '<value>: %s' % (self.submission_key, repr(value)))
            return (value == 'True', type_)
        elif type_ in ('str', 'dbus.String', 'dbus.UTF8String'):
            return (node.text.strip(), type_)
        elif type_ in ('dbus.Byte', 'dbus.Int16', 'dbus.Int32', 'dbus.Int64',
                       'dbus.UInt16', 'dbus.UInt32', 'dbus.UInt64', 'int',
                       'long'):
            value = node.text.strip()
            return (int(value), type_)
        elif type_ in ('dbus.Double', 'float'):
            value = node.text.strip()
            return (float(value), type_)
        elif type_ in ('dbus.Array', 'list'):
            value = []
            for sub_node in node.getchildren():
                value.append(self._getValueAndType(sub_node))
            return (value, type_)
        elif type_ in ('dbus.Dictionary', 'dict'):
            value = {}
            for sub_node in node.getchildren():
                value[sub_node.get('name')] = self._getValueAndType(sub_node)
            return (value, type_)
        else:
            # This should not happen: The Relax NG validation ensures
            # that we have only those values for type_ that appear in
            # the if/elif expressions above.
            raise AssertionError(
                'Parsing submission %s: Unexpected <property> or <value> '
                    'type: %s' % (self.submission_key, type_))

    def _parseProperty(self, property_node):
        """Parse a <property> node.

        :return: (name, (value, type)) of a property.
        """
        property_name = property_node.get('name')
        return (property_node.get('name'),
                self._getValueAndType(property_node))

    def _parseProperties(self, properties_node):
        """Parse <property> sub-nodes of properties_node.

        :return: A dictionary, where each key is the name of a property;
                 the values are the tuples (value, type) of a property.
        """
        properties = {}
        for property_node in properties_node.getchildren():
            # Paranoia check: The Relax NG schema ensures that a node
            # with <property> sub-nodes has no other sub-nodes
            assert property_node.tag == 'property', (
            'Parsing submission %s: Found <%s> node, expected <property>'
                % (self.submission_key, property_node.tag))
            property_name, property_value = self._parseProperty(property_node)
            if property_name in properties.keys():
                raise ValueError(
                    '<property name="%s"> found more than once in <%s>'
                    % (property_name, properties_node.tag))
            properties[property_name] = property_value
        return properties

    def _parseDevice(self, device_node):
        """Parse a HAL <device> node.

        :return: A dictionary d with the keys 'id', 'udi', 'parent',
                 'properties'. d['id'] is an ID of the device d['udi']
                 is the HAL UDI of the device; d['properties'] is a
                 dictionary with the properties of the device (see
                 _parseProperties for details).
        """
        # The Relax NG validation ensures that the attributes "id" and
        # "udi" exist; it also ensures that "id" contains an integer.
        device_data = {'id': int(device_node.get('id')),
                       'udi': device_node.get('udi')}
        parent = device_node.get('parent', None)
        if parent is not None:
            parent = int(parent.strip())
        device_data['parent'] = parent
        device_data['properties'] = self._parseProperties(device_node)
        return device_data

    def _parseHAL(self, hal_node):
        """Parse the <hal> section of a submission.

        :return: A list, where each entry is the result of a _parseDevice
                 call.
        """
        # The Relax NG validation ensures that <hal> has the attribute
        # "version"
        hal_data = {'version': hal_node.get('version')}
        hal_data['devices'] = devices = []
        for device_node in hal_node.getchildren():
            # Pure paranoia: The Relax NG validation ensures already
            # that we have only <device> tags within <hal>
            assert device_node.tag == 'device', (
                'Parsing submission %s: Unexpected tag <%s> in <hal>'
                % (self.submission_key, device_node.tag))
            devices.append(self._parseDevice(device_node))
        return hal_data

    def _parseProcessors(self, processors_node):
        """Parse the <processors> node.

        :return: A list of dictionaries, where each dictionary d contains
                 the data of a <processor> node. The dictionary keys are
                 'id', 'name', 'properties'. d['id'] is an ID of a
                 <processor> node, d['name'] its name, and d['properties']
                 contains the properties of a processor (see
                 _parseProperties for details).
        """
        result = []
        for processor_node in processors_node.getchildren():
            # Pure paranoia: The Relax NG valiation ensures already
            # the we have only <processor> as sub-tags of <processors>.
            assert processor_node.tag == 'processor', (
                'Parsing submission %s: Unexpected tag <%s> in <processors>'
                   % (self.submission_key, processors_node.tag))
            processor = {}
            # The RelaxNG validation ensures that the attribute "id" exists
            # and that it contains an integer.
            processor['id'] = int(processor_node.get('id'))
            processor['name'] = processor_node.get('name')
            processor['properties'] = self._parseProperties(processor_node)
            result.append(processor)
        return result

    def _parseAliases(self, aliases_node):
        """Parse the <aliases> node.

        :return: A list of dictionaries, where each dictionary d has the
                 keys 'id', 'vendor', 'model'. d['id'] is the ID of a
                 HAL device; d['vendor'] is an alternative vendor name of
                 the device; d['model'] is an alternative model name.

                 See tests/hardwaretest.xml more more details.
        """
        aliases = []
        for alias_node in aliases_node.getchildren():
            # Pure paranoia: The Relax NG valiation ensures already
            # the we have only <alias> tags within <aliases>
            assert alias_node.tag == 'alias', (
                'Parsing submission %s: Unexpected tag <%s> in <aliases>'
                    % (self.submission_key, alias_node.tag))
            # The RelaxNG validation ensures that the attribute "target"
            # exists and that it contains an integer.
            alias = {'target': int(alias_node.get('target'))}
            for sub_node in alias_node.getchildren():
                # The Relax NG svalidation ensures that we have exactly
                # two subnodes: <vendor> and <model>
                alias[sub_node.tag] = sub_node.text.strip()
            aliases.append(alias)
        return aliases

    def _parseUdev(self, udev_node):
        """Parse the <udev> node.

        :return: A list of dictionaries, where each dictionary
            describes a udev device.

        The <udev> node contains the output produced by
        "udevadm info --export-db". Each entry of the dictionaries
        represents the data of the key:value pairs as they appear
        in this data. The value of d['S'] is a list of strings,
        the value s['E'] is a dictionary containing the key=value
        pairs of the "E:" lines.
        """
        # We get the plain text as produced by "udevadm info --export-db"
        # This data looks like:
        #
        # P: /devices/LNXSYSTM:00
        # E: UDEV_LOG=3
        # E: DEVPATH=/devices/LNXSYSTM:00
        # E: MODALIAS=acpi:LNXSYSTM:
        #
        # P: /devices/LNXSYSTM:00/ACPI_CPU:00
        # E: UDEV_LOG=3
        # E: DEVPATH=/devices/LNXSYSTM:00/ACPI_CPU:00
        # E: DRIVER=processor
        # E: MODALIAS=acpi:ACPI_CPU:
        #
        # Data for different devices is separated by empty lines.
        # Each line for a device consists of key:value pairs.
        # The following keys are defined:
        #
        # A: udev_device_get_num_fake_partitions()
        # E: udev_device_get_properties_list_entry()
        # L: the device link priority (udev_device_get_devlink_priority())
        # N: the device node file name (udev_device_get_devnode())
        # P: the device path (udev_device_get_devpath())
        # R: udev_device_get_ignore_remove()
        # S: udev_get_dev_path()
        # W: udev_device_get_watch_handle()
        #
        # The key P is always present; the keys A, L, N, R, W appear at
        # most once per device; the keys E and S may appear more than
        # once.
        # The values of the E records have the format "key=value"
        #
        # See also the libudev reference manual:
        # http://www.kernel.org/pub/linux/utils/kernel/hotplug/libudev/
        # and the udev file udevadm-info.c, function print_record()

        udev_data = udev_node.text.split('\n')
        devices = []
        device = None
        line_number = 0

        for line_number, line in enumerate(udev_data):
            if len(line) == 0:
                device = None
                continue
            record = line.split(':', 1)
            if len(record) != 2:
                self._logError(
                    'Line %i in <udev>: No valid key:value data: %r'
                    % (line_number, line),
                    self.submission_key)
                return None

            key, value = record
            if device is None:
                device = {
                    'E': {},
                    'S': [],
                    }
                devices.append(device)
            # Some attribute lines have a space character after the
            # ':', others don't have it (see udevadm-info.c).
            value = value.lstrip()

            if key == 'E':
                property_data = value.split('=', 1)
                if len(property_data) != 2:
                    self._logError(
                        'Line %i in <udev>: Property without valid key=value '
                        'data: %r' % (line_number, line),
                        self.submission_key)
                    return None
                property_key, property_value = property_data
                device['E'][property_key] = property_value
            elif key == 'S':
                device['S'].append(value)
            else:
                if key in device:
                    self._logWarning(
                        'Line %i in <udev>: Duplicate attribute key: %r'
                        % (line_number, line),
                        self.submission_key)
                device[key] = value
        return devices

    def _parseDmi(self, dmi_node):
        """Parse the <dmi> node.

        :return: A dictionary containing the key:value pairs of the DMI data.
        """
        dmi_data = {}
        dmi_text = dmi_node.text.strip().split('\n')
        for line_number, line in enumerate(dmi_text):
            record = line.split(':', 1)
            if len(record) != 2:
                self._logError(
                    'Line %i in <dmi>: No valid key:value data: %r'
                    % (line_number, line),
                    self.submission_key)
                return None
            dmi_data[record[0]] = record[1]
        return dmi_data

    def _parseSysfsAttributes(self, sysfs_node):
        """Parse the <sysfs-attributes> node.

        :return: A dictionary {path: attrs, ...} where path is the
            path is the path of a sysfs directory, and where attrs
            is a dictionary containing attribute names and values.

        A sample of the input data:

        P: /devices/LNXSYSTM:00/LNXPWRBN:00/input/input0
        A: modalias=input:b0019v0000p0001e0000-e0,1,k74,ramlsfw
        A: uniq=
        A: phys=LNXPWRBN/button/input0
        A: name=Power Button

        P: /devices/LNXSYSTM:00/device:00/PNP0A08:00/device:03/input/input8
        A: modalias=input:b0019v0000p0006e0000-e0,1,kE0,E1,E3,F0,F1
        A: uniq=
        A: phys=/video/input0
        A: name=Video Bus

        Data for different devices is separated by empty lines. The data
        for each device starts with a line 'P: /devices/LNXSYSTM...',
        specifying the sysfs path of a device, followed by zero or more
        lines of the form 'A: key=value'
        """
        sysfs_lines = sysfs_node.text.split('\n')
        sysfs_data = {}
        attributes = None

        for line_number, line in enumerate(sysfs_lines):
            if len(line) == 0:
                attributes = None
                continue
            record = line.split(': ', 1)
            if len(record) != 2:
                self._logError(
                    'Line %i in <sysfs-attributes>: No valid key:value data: '
                    '%r' % (line_number, line),
                    self.submission_key)
                return None

            key, value = record
            if key == 'P':
                if attributes is not None:
                    self._logError(
                        "Line %i in <sysfs-attributes>: duplicate 'P' line "
                        "found: %r" % (line_number, line),
                        self.submission_key)
                    return None
                attributes = {}
                sysfs_data[value] = attributes
            elif key == 'A':
                if attributes is None:
                    self._logError(
                        "Line %i in <sysfs-attributes>: Block for a device "
                        "does not start with 'P:': %r" % (line_number, line),
                        self.submission_key)
                    return None
                attribute_data = value.split('=', 1)
                if len(attribute_data) != 2:
                    self._logError(
                        'Line %i in <sysfs-attributes>: Attribute line does '
                        'not contain key=value data: %r'
                        % (line_number, line),
                        self.submission_key)
                    return None
                attributes[attribute_data[0]] = attribute_data[1]
            else:
                self._logError(
                    'Line %i in <sysfs-attributes>: Unexpected key: %r'
                    % (line_number, line),
                    self.submission_key)
                return None
        return sysfs_data

    def _setHardwareSectionParsers(self):
        self._parse_hardware_section = {
            'hal': self._parseHAL,
            'processors': self._parseProcessors,
            'aliases': self._parseAliases,
            'udev': self._parseUdev,
            'dmi': self._parseDmi,
            'sysfs-attributes': self._parseSysfsAttributes,
            }

    def _parseHardware(self, hardware_node):
        """Parse the <hardware> part of a submission.

        :return: A dictionary with the keys 'hal', 'processors', 'aliases',
                 where the values are the parsing results of _parseHAL,
                 _parseProcessors, _parseAliases.
        """
        hardware_data = {}
        for node in hardware_node.getchildren():
            parser = self._parse_hardware_section[node.tag]
            result = parser(node)
            hardware_data[node.tag] = result
        return hardware_data

    def _parseLSBRelease(self, lsb_node):
        """Parse the <lsb_release> part of a submission.

        :return: A dictionary with the content of the <properta> nodes
                 within the <lsb> node. See tests/hardwaretest.xml for
                 details.
        """
        return self._parseProperties(lsb_node)

    def _parsePackages(self, packages_node):
        """Parse the <packages> part of a submission.

        :return: A dictionary with one entry per <package> sub-node.
                 The key is the package name, the value a dictionary
                 containing the content of the <property> nodes within
                 <package>. See tests/hardwaretest.xml for more details.
        """
        packages = {}
        for package_node in packages_node.getchildren():
            # Pure paranoia: The Relax NG validation ensures already
            # that we have only <package> tags within <packages>.
            assert package_node.tag == 'package', (
                'Parsing submission %s: Unexpected tag <%s> in <packages>'
                % (self.submission_key, package_node.tag))
            package_name = package_node.get('name')
            if package_name in packages.keys():
                raise ValueError(
                    '<package name="%s"> appears more than once in <packages>'
                    % package_name)
            # The RelaxNG validation ensures that the attribute "id" exists
            # and that it contains an integer.
            package_data = {'id': int(package_node.get('id'))}
            package_data['properties'] = self._parseProperties(package_node)
            packages[package_name] = package_data
        return packages

    def _parseXOrg(self, xorg_node):
        """Parse the <xorg> part of a submission.

        :return: A dictionary with the keys 'version' and 'drivers'.
                 d['version'] is the xorg version; d['drivers'] is
                 a dictionary with one entry for each <driver> sub-node,
                 where the key is the driver name, the value is a dictionary
                 containing the attributes of the <driver> node. See
                 tests/hardwaretest.xml for more details.
        """
        xorg_data = {'version': xorg_node.get('version')}
        xorg_data['drivers'] = xorg_drivers = {}
        for driver_node in xorg_node.getchildren():
            # Pure paranoia: The Relax NG validation ensures already
            # that we have only <driver> tags within <xorg>.
            assert driver_node.tag == 'driver', (
                'Parsing submission %s: Unexpected tag <%s> in <xorg>'
                    % (self.submission_key, driver_node.tag))
            driver_info = dict(driver_node.attrib)
            if 'device' in driver_info:
                # The Relax NG validation ensures that driver_info['device']
                # consists of only digits, if present.
                driver_info['device'] = int(driver_info['device'])
            driver_name = driver_info['name']
            if driver_name in xorg_drivers.keys():
                raise ValueError(
                    '<driver name="%s"> appears more than once in <xorg>'
                    % driver_name)
            xorg_drivers[driver_name] = driver_info
        return xorg_data

    _parse_software_section = {
        'lsbrelease': _parseLSBRelease,
        'packages': _parsePackages,
        'xorg': _parseXOrg}

    def _setSoftwareSectionParsers(self):
        self._parse_software_section = {
            'lsbrelease': self._parseLSBRelease,
            'packages': self._parsePackages,
            'xorg': self._parseXOrg}

    def _parseSoftware(self, software_node):
        """Parse the <software> section of a submission.

        :return: A dictionary with the keys 'lsbrelease', 'packages',
                 'xorg', containing the parsing results of the respective
                 sub-nodes. The key 'lsbrelease' exists always; 'xorg'
                 and 'packages' are optional. See _parseLSBRelease,
                 _parsePackages, _parseXOrg for more details.
        """
        software_data = {}
        for node in software_node.getchildren():
            parser = self._parse_software_section[node.tag]
            result = parser(node)
            software_data[node.tag] = result
        # The nodes <packages> and <xorg> are optional. Ensure that
        # we have dummy entries in software_data for these nodes, if
        # the nodes do not appear in a submission in order to avoid
        # KeyErrors elsewhere in this module.
        for node_name in ('packages', 'xorg'):
            if node_name not in software_data:
                software_data[node_name] = {}
        return software_data

    def _parseQuestions(self, questions_node):
        """Parse the <questions> part of a submission.

        :return: A list, where each entry is a dictionary containing
                 the parsing result of the <question> sub-nodes.

                 Content of a list entry d (see tests/hardwaretest.xml
                 for a more detailed description):
                 d['name']:
                        The name of a question. (Always present)
                 d['plugin']:
                        The name of the client plugin which is
                        "responsible" for the question. (Optional)
                 d['targets']:
                        A list, where each entry is a dicitionary
                        describing a target device for this question.
                        This list is always present, but may be empty.

                        The contents of each list entry t is:

                        t['id']:
                                The ID of a HAL <device> node of a
                                target device.
                        t['drivers']:
                                A list of driver names, possibly empty.
                 d['answer']:
                        The answer to this question. The value is a
                        dictionary a:
                        a['value']:
                                The value of the answer. (Always present)

                                For questions of type muliple_choice,
                                the value should match one of the
                                entries of the answer_choices list,

                                For questions of type measurement, the
                                value is a numerical value.
                        a['type']:
                                This is either 'multiple_choice' or
                                'measurement'. (Always present)
                        a['unit']:
                                The unit of a measurement value.
                                (Optional)
                 d['answer_choices']:
                        A list of choices from which the user can select
                        an answer. This list is always present, but should
                        be empty for questions of type measurement.
                 d['command']:
                        The command line of a test script which was
                        run for this question. (Optional)
                 d['comment']:
                        A comment the user has typed when running the
                        client. (Optional)

                 A consistency check of the content of d is done in
                 method _checkSubmissionConsistency.
        """
        questions = []
        for question_node in questions_node.getchildren():
            # Pure paranoia: The Relax NG validation ensures already
            # that we have only <driver> tags within <xorg>
            assert question_node.tag == 'question', (
                'Parsing submission %s: Unexpected tag <%s> in <questions>'
                % (self.submission_key, question_node.tag))
            question = {'name': question_node.get('name')}
            plugin = question_node.get('plugin', None)
            if plugin is not None:
                question['plugin'] = plugin
            question['targets'] = targets = []
            answer_choices = []

            for sub_node in question_node.getchildren():
                sub_tag = sub_node.tag
                if sub_tag == 'answer':
                    question['answer'] = answer = {}
                    answer['type'] = sub_node.get('type')
                    if answer['type'] == 'multiple_choice':
                        question['answer_choices'] = answer_choices
                    unit = sub_node.get('unit', None)
                    if unit is not None:
                        answer['unit'] = unit
                    answer['value'] = sub_node.text.strip()
                elif sub_tag == 'answer_choices':
                    for value_node in sub_node.getchildren():
                        answer_choices.append(
                            self._getValueAndType(value_node))
                elif sub_tag == 'target':
                    # The Relax NG schema ensures that the attribute
                    # id exists and that it is an integer
                    target = {'id': int(sub_node.get('id'))}
                    target['drivers'] = drivers = []
                    for driver_node in sub_node.getchildren():
                        drivers.append(driver_node.text.strip())
                    targets.append(target)
                elif sub_tag in('comment', 'command'):
                    data = sub_node.text
                    if data is not None:
                        question[sub_tag] = data.strip()
                else:
                    # This should not happen: The Relax NG validation
                    # ensures that we have only those tags which appear
                    # in the if/elif expressions.
                    raise AssertionError(
                        'Parsing submission %s: Unexpected node <%s> in '
                        '<question>' % (self.submission_key, sub_tag))
            questions.append(question)
        return questions

    def _parseContext(self, context_node):
        """Parse the <context> part of a submission.

        We don't do anything real right now, but simply log a warning
        that this submission contains a <context> section, so that
        we can parse it again later, once we have the SQL tables needed
        to store the data.
        """
        self._logWarning('Submission contains unprocessed <context> data.')

    def _setMainSectionParsers(self):
        self._parse_system = {
            'summary': self._parseSummary,
            'hardware': self._parseHardware,
            'software': self._parseSoftware,
            'questions': self._parseQuestions,
            'context': self._parseContext,
            }

    def parseMainSections(self, submission_doc):
        # The RelaxNG validation ensures that submission_doc has exactly
        # four sub-nodes and that the names of the sub-nodes appear in the
        # keys of self._parse_system.
        submission_data = {}
        try:
            for node in submission_doc.getchildren():
                parser = self._parse_system[node.tag]
                submission_data[node.tag] = parser(node)
        except ValueError, value:
            self._logError(value, self.submission_key)
            return None
        return submission_data

    def parseSubmission(self, submission, submission_key):
        """Parse the data of a HWDB submission.

        :return: A dictionary with the keys 'summary', 'hardware',
                 'software', 'questions'. See _parseSummary,
                 _parseHardware, _parseSoftware, _parseQuestions for
                 the content.
        """
        self.submission_key = submission_key
        submission_doc  = self._getValidatedEtree(submission, submission_key)
        if submission_doc is None:
            return None

        return self.parseMainSections(submission_doc)

    def _findDuplicates(self, all_ids, test_ids):
        """Search for duplicate elements in test_ids.

        :return: A set of those elements in the sequence test_ids that
        are elements of the set all_ids or that appear more than once
        in test_ids.

        all_ids is updated with test_ids.
        """
        duplicates = set()
        # Note that test_ids itself may contain an ID more than once.
        for test_id in test_ids:
            if test_id in all_ids:
                duplicates.add(test_id)
            else:
                all_ids.add(test_id)
        return duplicates

    def findDuplicateIDs(self, parsed_data):
        """Return the set of duplicate IDs.

        The IDs of devices, processors and software packages should be
        unique; this method returns a list of duplicate IDs found in a
        submission.
        """
        all_ids = set()
        if 'hal' in parsed_data['hardware']:
            duplicates = self._findDuplicates(
                all_ids,
                [device['id']
                 for device in parsed_data['hardware']['hal']['devices']])
        else:
            duplicates = self._findDuplicates(
                all_ids,
                [device['P']
                 for device in parsed_data['hardware']['udev']])
        duplicates.update(self._findDuplicates(
            all_ids,
            [processor['id']
             for processor in parsed_data['hardware']['processors']]))
        duplicates.update(self._findDuplicates(
            all_ids,
            [package['id']
             for package in parsed_data['software']['packages'].values()]))
        return duplicates

    def _getIDMap(self, parsed_data):
        """Return a dictionary ID -> devices, processors and packages."""
        id_map = {}
        if 'hal' in parsed_data['hardware']:
            hal_devices = parsed_data['hardware']['hal']['devices']
            for device in hal_devices:
                id_map[device['id']] = device
        else:
            udev_devices = parsed_data['hardware']['udev']
            for device in udev_devices:
                id_map[device['P']] = device

        for processor in parsed_data['hardware']['processors']:
            id_map[processor['id']] = processor

        for package in parsed_data['software']['packages'].values():
            id_map[package['id']] = package

        return id_map

    def findInvalidIDReferences(self, parsed_data):
        """Return the set of invalid references to IDs.

        The sub-tag <target> of <question> references a device, processor
        of package node by its ID; the submission must contain a <device>,
        <processor> or <software> tag with this ID. This method returns a
        set of those IDs mentioned in <target> nodes that have no
        corresponding device or processor node.
        """
        id_device_map = self._getIDMap(parsed_data)
        known_ids = set(id_device_map.keys())
        questions = parsed_data['questions']
        target_lists = [question['targets'] for question in questions]
        all_targets = []
        for target_list in target_lists:
            all_targets.extend(target_list)
        all_target_ids = set(target['id'] for target in all_targets)
        return all_target_ids.difference(known_ids)

    def getUDIDeviceMap(self, devices):
        """Return a dictionary which maps UDIs to HAL devices.

        Also check, if a UDI is used more than once.

        Generally, a duplicate UDI indicates a bad or bogus submission,
        but we have some UDIs where the duplicate UDI is caused by a
        bug in HAL, see
        http://lists.freedesktop.org/archives/hal/2009-April/013250.html
        In these cases, we simply remove the duplicates, otherwise, a
        ValueError is raised.
        """
        udi_device_map = {}
        duplicates = []
        for index in xrange(len(devices)):
            device = devices[index]
            udi = device['udi']
            if udi in udi_device_map:
                if 'info.parent' in device['properties']:
                    parent_udi = device['properties']['info.parent'][0]
                else:
                    parent_udi = None
                if (udi in KNOWN_DUPLICATE_UDIS or
                    parent_udi in KNOWN_DUPLICATE_UDIS):
                    duplicates.append(index)
                    continue
                else:
                    raise ValueError('Duplicate UDI: %s' % device['udi'])
            else:
                udi_device_map[udi] = device
        duplicates.reverse()
        for index in duplicates:
            devices.pop(index)
        return udi_device_map

    def _getIDUDIMaps(self, devices):
        """Return two mappings describing the relation between IDs and UDIs.

        :return: two dictionaries id_to_udi and udi_to_id, where
                 id_2_udi has IDs as keys and UDI as values, and where
                 udi_to_id has UDIs as keys and IDs as values.
        """
        id_to_udi = {}
        udi_to_id = {}
        for device in devices:
            id = device['id']
            udi = device['udi']
            id_to_udi[id] = udi
            udi_to_id[udi] = id
        return id_to_udi, udi_to_id

    def getUDIChildren(self, udi_device_map):
        """Build lists of all children of a UDI.

        :return: A dictionary that maps UDIs to lists of children.

        If any info.parent property points to a non-existing existing
        device, a ValueError is raised.
        """
        # Each HAL device references its parent device (HAL attribute
        # info.parent), except for the "root node", which has no parent.
        children = {}
        known_udis = set(udi_device_map.keys())
        for device in udi_device_map.values():
            parent_property = device['properties'].get('info.parent', None)
            if parent_property is not None:
                parent = parent_property[0]
                if not parent in known_udis:
                    raise ValueError(
                        'Unknown parent UDI %s in <device id="%s">'
                        % (parent, device['id']))
                if parent in children:
                    children[parent].append(device)
                else:
                    children[parent] = [device]
            else:
                # A node without a parent is a root node. Only one root node
                # is allowed, which must have the UDI
                # "/org/freedesktop/Hal/devices/computer".
                # Other nodes without a parent UDI indicate an error, as well
                # as a non-existing root node.
                if device['udi'] != ROOT_UDI:
                    raise ValueError(
                        'root device node found with unexpected UDI: '
                        '<device id="%s" udi="%s">' % (device['id'],
                                                       device['udi']))

        if not ROOT_UDI in children:
            raise ValueError('No root device found')
        return children

    def _removeChildren(self, udi, udi_test):
        """Remove recursively all children of the device named udi."""
        if udi in udi_test:
            children = udi_test[udi]
            for child in children:
                self._removeChildren(child['udi'], udi_test)
            del udi_test[udi]

    def checkHALDevicesParentChildConsistency(self, udi_children):
        """Ensure that HAL devices are represented in exactly one tree.

        :return: A list of those UDIs that are not "connected" to the root
                 node /org/freedesktop/Hal/devices/computer

        HAL devices "know" their parent device; each device has a parent,
        except the root element. This means that it is possible to traverse
        all existing devices, beginning at the root node.

        Several inconsistencies are possible:

        (a) we may have more than one root device (i.e., one without a
            parent)
        (b) we may have no root element
        (c) circular parent/child references may exist.

        (a) and (b) are already checked in _getUDIChildren; this method
        implements (c),
        """
        # If we build a copy of udi_children and if we remove, starting at
        # the root UDI, recursively all children from this copy, we should
        # get a dictionary, where all values are empty lists. Any remaining
        # nodes must have circular parent references.

        udi_test = {}
        for udi, children in udi_children.items():
            udi_test[udi] = children[:]
        self._removeChildren(ROOT_UDI, udi_test)
        return udi_test.keys()

<<<<<<< HEAD
    PCI_PROPERTIES = set(
        ('PCI_CLASS', 'PCI_ID', 'PCI_SUBSYS_ID', 'PCI_SLOT_NAME'))
    pci_class_re = re.compile('^[0-9a-f]{1,6}$', re.I)
    pci_id_re = re.compile('^[0-9a-f]{4}:[0-9a-f]{4}$', re.I)

    def checkUdevPciProperties(self, udev_data):
        """Validation of udev PCI devices.

        Each PCI device must have the properties PCI_CLASS, PCI_ID,
        PCI_SUBSYS_ID, PCI_SLOT_NAME. Non-PCI devices must not have
        them.

        The value of PCI class must be a 24 bit integer in
        hexadecimal representation.

        The values of PCI_ID and PCI_SUBSYS_ID must be two 16 bit
        integers, separated by a ':'.
        """
        for device in udev_data:
            properties = device['E']
            property_names = set(properties.keys())
            existing_pci_properties = property_names.intersection(
                self.PCI_PROPERTIES)
            subsystem = device['E'].get('SUBSYSTEM')
            if subsystem is None:
                self._logError(
                    'udev device without SUBSYSTEM property found.',
                    self.submission_key)
                return False
            if subsystem == 'pci':
                if existing_pci_properties != self.PCI_PROPERTIES:
                    self._logError(
                        'PCI udev device without required PCI properties: %r'
                        % self.PCI_PROPERTIES.difference(
                            existing_pci_properties),
                        self.submission_key)
                    return False
                if self.pci_class_re.search(properties['PCI_CLASS']) is None:
                    self._logError(
                        'Invalid udev PCI class: %r' % properties['PCI_CLASS'],
                        self.submission_key)
                    return False
                for pci_id in (properties['PCI_ID'],
                               properties['PCI_SUBSYS_ID']):
                    if self.pci_id_re.search(pci_id) is None:
                        self._logError(
                            'Invalid udev PCI device ID: %r' % pci_id,
                            self.submission_key)
                        return False
            else:
                if len(existing_pci_properties) > 0:
                    self._logError(
                        'Non-PCI udev device with PCI properties: %r'
                        % existing_pci_properties,
                        self.submission_key)
                    return False
            return True

    def checkConsistentUdevDeviceData(self, udev_data):
        """Consistency checks for udev data."""
        return self.checkUdevPciProperties(udev_data)
=======
    def checkUdevDictsHavePathKey(self, udev_nodes):
        """Ensure that each udev dictionary has a 'P' key.

        The 'P' (path) key identifies a device.
        """
        for node in udev_nodes:
            if not 'P' in node:
                self._logError('udev node found without a "P" key',
                               self.submission_key)
                return False
        return True
>>>>>>> 1b55dc3e

    def checkConsistency(self, parsed_data):
        """Run consistency checks on the submitted data.

        :return: True, if the data looks consistent, otherwise False.
        :param: parsed_data: parsed submission data, as returned by
                             parseSubmission
        """
<<<<<<< HEAD
        if ('udev' in parsed_data['hardware'] and
            not self.checkConsistentUdevDeviceData(
                parsed_data['hardware']['udev'])):
            return False
=======
        if 'udev' in parsed_data['hardware']:
            if not self.checkUdevDictsHavePathKey(
                parsed_data['hardware']['udev']):
                return False
>>>>>>> 1b55dc3e
        duplicate_ids = self.findDuplicateIDs(parsed_data)
        if duplicate_ids:
            self._logError('Duplicate IDs found: %s' % duplicate_ids,
                           self.submission_key)
            return False

        invalid_id_references = self.findInvalidIDReferences(parsed_data)
        if invalid_id_references:
            self._logError(
                'Invalid ID references found: %s' % invalid_id_references,
                self.submission_key)
            return False

        if 'hal' in parsed_data['hardware']:
            try:
                udi_device_map = self.getUDIDeviceMap(
                    parsed_data['hardware']['hal']['devices'])
                udi_children = self.getUDIChildren(udi_device_map)
            except ValueError, value:
                self._logError(value, self.submission_key)
                return False

<<<<<<< HEAD
            circular = self.checkHALDevicesParentChildConsistency(
                udi_children)
=======
            circular = self.checkHALDevicesParentChildConsistency(udi_children)
>>>>>>> 1b55dc3e
            if circular:
                self._logError('Found HAL devices with circular parent/child '
                               'relationship: %s' % circular,
                               self.submission_key)
                return False

        return True

    def buildDeviceList(self, parsed_data):
        """Create a list of devices from a submission."""
        self.hal_devices = hal_devices = {}
        for hal_data in parsed_data['hardware']['hal']['devices']:
            udi = hal_data['udi']
            hal_devices[udi] = HALDevice(hal_data['id'], udi,
                                         hal_data['properties'], self)
        for device in hal_devices.values():
            parent_udi = device.parent_udi
            if parent_udi is not None:
                hal_devices[parent_udi].addChild(device)

    def getKernelPackageName(self):
        """Return the kernel package name of the submission,"""
        root_hal_device = self.hal_devices[ROOT_UDI]
        kernel_version = root_hal_device.getProperty('system.kernel.version')
        if kernel_version is None:
            self._logWarning(
                'Submission does not provide property system.kernel.version '
                'for /org/freedesktop/Hal/devices/computer.',
                WARNING_NO_HAL_KERNEL_VERSION)
            return None
        kernel_package_name = 'linux-image-' + kernel_version
        packages = self.parsed_data['software']['packages']
        # The submission is not required to provide any package data...
        if packages and kernel_package_name not in packages:
            # ...but if we have it, we want it to be consistent with
            # the HAL root node property.
            self._logWarning(
                'Inconsistent kernel version data: According to HAL the '
                'kernel is %s, but the submission does not know about a '
                'kernel package %s'
                % (kernel_version, kernel_package_name),
                WARNING_NO_HAL_KERNEL_VERSION)
            return None
        return kernel_package_name

    def processSubmission(self, submission):
        """Process a submisson.

        :return: True, if the submission could be sucessfully processed,
            otherwise False.
        :param submission: An IHWSubmission instance.
        """
        raw_submission = submission.raw_submission
        # This script runs once per day and can need a few hours to run.
        # Short-lived Librarian server failures or a server restart should
        # not break this script, so let's wait for 10 minutes for a
        # response from the Librarian.
        raw_submission.open(timeout=600)
        submission_data = raw_submission.read(timeout=600)
        raw_submission.close()

        # We assume that the data has been sent bzip2-compressed,
        # but this is not checked when the data is submitted.
        expanded_data = None
        try:
            expanded_data = bz2.decompress(submission_data)
        except IOError:
            # An IOError is raised, if the data is not BZip2-compressed.
            # We assume in this case that valid uncompressed data has been
            # submitted. If this assumption is wrong, parseSubmission()
            # or checkConsistency() will complain, hence we don't check
            # anything else here.
            pass
        if expanded_data is not None:
            submission_data = expanded_data

        parsed_data = self.parseSubmission(
            submission_data, submission.submission_key)
        if parsed_data is None:
            return False
        self.parsed_data = parsed_data
        if not self.checkConsistency(parsed_data):
            return False
        self.buildDeviceList(parsed_data)
        root_device = self.hal_devices[ROOT_UDI]
        root_device.createDBData(submission, None)
        return True


class BaseDevice:
    """A base class to represent device data from HAL and udev."""

    def __init__(self, parser):
        self.children = []
        self.parser = parser
        self.parent = None

    # Translation of the HAL info.bus/info.subsystem property and the
    # udev property SUBSYSTEM to HWBus enumerated buses.
    subsystem_hwbus = {
        'pcmcia': HWBus.PCMCIA,
        'usb_device': HWBus.USB,
        'ide': HWBus.IDE,
        'serio': HWBus.SERIAL,
        }

    def addChild(self, child):
        """Add a child device and set the child's parent."""
        assert type(child) == type(self)
        self.children.append(child)
        child.parent = self

    # Translation of subclasses of the PCI class storage to HWBus
    # enumerated buses. The Linux kernel accesses IDE and SATA disks
    # and CDROM drives via the SCSI system; we want to know the real bus
    # of the drive. See for example the file include/linux/pci_ids.h
    # in the Linux kernel sources for a list of PCI device classes and
    # subclasses. Note that the subclass 4 (RAID) is missing. While it
    # may make sense to declare a RAID storage class for PCI devices,
    # "RAID" does not tell us anything about the bus of the storage
    # devices.
    pci_storage_subclass_hwbus = {
        0: HWBus.SCSI,
        1: HWBus.IDE,
        2: HWBus.FLOPPY,
        3: HWBus.IPI, # Intelligent Peripheral Interface
        5: HWBus.ATA,
        6: HWBus.SATA,
        7: HWBus.SAS,
        }

    @property
    def device_id(self):
        """A unique ID for this device."""
        raise NotImplementedError

    @property
    def pci_class(self):
        """The PCI device class of the device or None for Non-PCI devices."""
        raise NotImplementedError

    @property
    def pci_subclass(self):
        """The PCI device sub-class of the device or None for Non-PCI devices.
        """
        raise NotImplementedError

    @property
    def usb_vendor_id(self):
        """The USB vendor ID of the device or None for Non-USB devices."""
        raise NotImplementedError

    @property
    def usb_product_id(self):
        """The USB product ID of the device or None for Non-USB devices."""
        raise NotImplementedError

    @property
    def scsi_vendor(self):
        """The SCSI vendor name of the device or None for Non-SCSI devices."""
        raise NotImplementedError

    @property
    def scsi_model(self):
        """The SCSI model name of the device or None for Non-SCSI devices."""
        raise NotImplementedError

    @property
    def vendor(self):
        """The vendor of this device."""
        raise NotImplementedError

    @property
    def product(self):
        """The vendor of this device."""
        raise NotImplementedError

    @property
    def vendor_id(self):
        """The vendor ID of this device."""
        raise NotImplementedError

    @property
    def product_id(self):
        """The product ID of this device."""
        raise NotImplementedError

    @property
    def vendor_id_for_db(self):
        """The vendor ID in the representation needed for the HWDB tables.

        USB and PCI IDs are represented in the database in hexadecimal,
        while the IDs provided by HAL are integers.

        The SCSI vendor name is right-padded with spaces to 8 bytes.
        """
        bus = self.raw_bus
        format = DB_FORMAT_FOR_VENDOR_ID.get(bus)
        if format is None:
            return self.vendor_id
        else:
            return format % self.vendor_id

    @property
    def product_id_for_db(self):
        """The product ID in the representation needed for the HWDB tables.

        USB and PCI IDs are represented in the database in hexadecimal,
        while the IDs provided by HAL are integers.

        The SCSI product name is right-padded with spaces to 16 bytes.
        """
        bus = self.raw_bus
        format = DB_FORMAT_FOR_PRODUCT_ID.get(bus)
        if format is None:
            return self.product_id
        else:
            return format % self.product_id

    @property
    def driver_name(self):
        """The name of the driver contolling this device. May be None."""

    def translateScsiBus(self):
        """Return the real bus of a device where raw_bus=='scsi'.

        The kernel uses the SCSI layer to access storage devices
        connected via the USB, IDE, SATA buses. See `is_real_device`
        for more details. This method determines the real bus
        of a device accessed via the kernel's SCSI subsystem.
        """
        # While SCSI devices from valid submissions should have a
        # parent and a grandparent, we can't be sure for bogus or
        # broken submissions.
        parent = self.parent
        if parent is None:
            self.parser._logWarning(
                'Found SCSI device without a parent: %s.' % self.device_id)
            return None
        grandparent = parent.parent
        if grandparent is None:
            self.parser._logWarning(
                'Found SCSI device without a grandparent: %s.'
                % self.device_id)
            return None

        grandparent_bus = grandparent.raw_bus
        if grandparent_bus == 'pci':
            if (grandparent.pci_class != PCI_CLASS_STORAGE):
                # This is not a storage class PCI device? This
                # indicates a bug somewhere in HAL or in the hwdb
                # client, or a fake submission.
                device_class = grandparent.pci_class
                self.parser._logWarning(
                    'A (possibly fake) SCSI device %s is connected to '
                    'PCI device %s that has the PCI device class %s; '
                    'expected class 1 (storage).'
                    % (self.device_id, grandparent.device_id, device_class))
                return None
            pci_subclass = grandparent.pci_subclass
            return self.pci_storage_subclass_hwbus.get(pci_subclass)
        elif grandparent_bus == 'usb':
            # USB storage devices have the following HAL device hierarchy:
            # - HAL node for the USB device. info.bus == 'usb_device',
            #   device class == 0, device subclass == 0
            # - HAL node for the USB storage interface. info.bus == 'usb',
            #   interface class 8, interface subclass 6
            #   (see http://www.usb.org/developers/devclass_docs
            #   /usb_msc_overview_1.2.pdf)
            # - HAL node for the (fake) SCSI host. raw_bus is None
            # - HAL node for the (fake) SCSI device. raw_bus == 'scsi'
            # - HAL node for the mass storage device
            #
            # Physically, the storage device can be:
            # (1) a genuine USB device, like a memory stick
            # (2) a IDE/SATA hard disk, connected to a USB -> SATA/IDE
            #     bridge
            # (3) a card reader
            # There is no formal way to distinguish cases (1) and (2):
            # The device and interface classes are in both cases
            # identical; the only way to figure out, if we have a USB
            # hard disk enclosure or a USB memory stick would be to
            # look at the vendor or product names, or to look up some
            # external data sources. Of course, we can also ask the
            # submitter in the future.
            #
            # The cases (1) and (2) differ from (3) in the property
            # the property storage.removable. For (1) and (2), this
            # property is False, for (3) it is True. Since we do not
            # store at present any device characteristics in the HWDB,
            # so there is no point to distinguish between (1), (2) on
            # one side and (3) on the other side. Distinguishing
            # between (1) and (2) might be more interesting, because
            # a hard disk is clearly a separate device, but as written,
            # it is hard to distinguish between (1) and (2)
            #
            # To sum up: we cannot get any interesting and reliable
            # information about the details of USB storage device,
            # so we'll treat those devices as "black boxes".
            return None
        else:
            return HWBus.SCSI

    def translatePciBus(self):
        # Cardbus (aka PCCard, sometimes also incorrectly called
        # PCMCIA) devices are treated as PCI devices by the kernel.
        # We can detect PCCards by checking that the parent device
        # is a PCI bridge (device class 6) for the Cardbus (device
        # subclass 7).
        # XXX Abel Deuring 2005-05-14 How can we detect ExpressCards?
        # I do not have any such card at present...
        parent_class = self.parent.pci_class
        parent_subclass = self.parent.pci_subclass
        if (parent_class == PCI_CLASS_BRIDGE
            and parent_subclass == PCI_SUBCLASS_BRIDGE_CARDBUS):
            return HWBus.PCCARD
        else:
            return HWBus.PCI

    @property
    def raw_bus(self):
        """Return the device bus as specified by HAL or udev."""
        raise NotImplementedError

    @property
    def real_bus(self):
        """Return the bus this device connects to on the host side.

        :return: A bus as enumerated in HWBus or None, if the bus
            cannot be determined.
        """
        device_bus = self.raw_bus
        result = self.subsystem_hwbus.get(device_bus)
        if result is not None:
            return result

        if device_bus == 'scsi':
            return self.translateScsiBus()
        elif device_bus == 'pci':
            return self.translatePciBus()
        elif self.udi == ROOT_UDI:
            # The computer itself. In Hardy, HAL provides no info.bus
            # for the machine itself; older versions set info.bus to
            # 'unknown', hence it is better to use the machine's
            # UDI.
            return HWBus.SYSTEM
        else:
            self.parser._logWarning(
                'Unknown bus %r for device %s' % (device_bus, self.udi))
            return None

    @property
    def is_real_device(self):
        """True, if the HAL device correspends to a real device.

        In many cases HAL has more than one device entry for the
        same physical device. We are only interested in real, physical,
        devices but not in the fine details, how HAL represents different
        aspects of them.

        For example, the HAL device node hiearchy for a SATA disk and
        its host controller looks like this:

        HAL device node of the host controller
            udi: .../pci_8086_27c5
            HAL properties:
                info.bus: pci
                pci.device_class: 1 (storage)
                pci.device_subclass: 6 (SATA)
                info.linux.driver: ahci

        HAL device node of the "output aspect" of the host controller
            udi: .../pci_8086_27c5_scsi_host
            HAL properties:
                info.bus: n/a
                info.driver: n/a
                info.parent: .../pci_8086_27c5

        HAL device node of a hard disk.
            udi: .../pci_8086_27c5_scsi_host_scsi_device_lun0
            HAL properties:
                info.bus: scsi
                info.driver: sd
                info.parent: .../pci_8086_27c5_scsi_host

        HAL device node of the "storage aspect" of the hard disk
            udi: .../storage_serial_1ATA_Hitachi_HTS541616J9SA00_SB...
            HAL properties
                info.driver: n/a
                info.parent: .../pci_8086_27c5_scsi_host_scsi_device_lun0

        HAL device node of a disk partition:
            udi: .../volume_uuid_0ee803cf_...
            HAL properties
                info.driver: n/a
                info.parent: .../storage_serial_1ATA_Hitachi_HTS541616J...

        (optionally more nodes for more partitions)

        HAL device node of the "generic SCSI aspect" of the hard disk:
            udi: .../pci_8086_27c5_scsi_host_scsi_device_lun0_scsi_generic
                info.driver: n/a
                info.parent: .../pci_8086_27c5_scsi_host_scsi_device_lun0

        This disk is _not_ a SCSI disk, but a SATA disk. In other words,
        the SCSI details are in this case just an artifact of the Linux
        kernel, which uses its SCSI subsystem as a "central hub" to access
        IDE, SATA, USB, IEEE1394 storage devices. The only interesting
        detail for us is that the sd driver is involved in accesses to the
        disk.

        Heuristics:

        - Most real devices have the property info.bus; we consider only
          those devices to be real which have this property set.

        - As written above, the SCSI bus often appears as an artifact;
          for PCI host controllers, their properties pci.device_class
          and pci.device_subclass tell us if we have a real SCSI host
          controller: pci.device_class == 1 means a storage controller,
          pci.device_subclass == 0 means a SCSI controller. This works
          too for PCCard controllers, which use the PCI device class
          numbers too.

        - The value "usb_device" of the HAL property info.bus identifies
          USB devices, with one exception: The USB host controller, which
          itself has an info.bus property with the value "pci", has a
          sub-device with info.bus='usb_device' for its "output aspect".
          These sub-devices can be identified by the device class their
          parent and by their USB vendor/product IDs, which are 0:0.

        Several info.bus/info.subsystem values always relate to HAL nodes
        which describe only "aspects" of physical devcies which are
        represented by other HAL nodes:

          - bus is None for a number of "virtual components", like
            /org/freedesktop/Hal/devices/computer_alsa_timer or
            /org/freedesktop/Hal/devices/computer_oss_sequencer, so
            we ignore them. (The real sound devices appear with
            other UDIs in HAL.)

            XXX Abel Deuring 20080425: This ignores a few components
            like laptop batteries or the CPU, where info.bus is None.
            Since these components are not the most important ones
            for the HWDB, we'll ignore them for now. Bug 237038.

          - info.bus == 'drm' is used by the HAL for the direct
            rendering interface of a graphics card.

          - info.bus == 'dvb' is used by HAL for the "input aspect"
            of DVB receivers

          - info.bus == 'memstick_host' is used by HAL for the "output aspect"
            of memory sticks.

          - info.bus == 'net' is used by the HAL version in
            Intrepid for the "output aspects" of network devices.

            info.bus == 'scsi_generic' is used by the HAL version in
            Intrepid for a HAL node representing the generic
            interface of a SCSI device.

            info.bus == 'scsi_host' is used by the HAL version in
            Intrepid for real and "fake" SCSI host controllers.
            (On Hardy, these nodes have no info.bus property.)
            HAL nodes with this bus value are sub-nodes for the
            "SCSI aspect" of another HAL node which represents the
            real device.

            info.bus == 'sound' is used by the HAL version in
            Intrepid for "aspects" of sound devices.

            info.bus == 'ssb' is used for "aspects" of Broadcom
            Ethernet and WLAN devices, but like 'usb', they do not
            represent separate devices.

            info.bus == 'tty' is used for the "output aspect"
            of serial output devices (RS232, modems etc). It appears
            for USB and PCI devices as well as for legacy devices
            like the 8250/16450/16550 controllers.

            info.bus == 'usb' is used for end points of USB devices;
            the root node of a USB device has info.bus == 'usb_device'.

            info.bus == 'video4linux' is used for the "input aspect"
            of video devices.
        """
        bus = self.raw_bus
        # This set of buses is only used once; it's easier to have it
        # here than to put it elsewhere and have to document its
        # location and purpose.
        if bus in (None, 'drm', 'dvb', 'memstick_host', 'net',
                   'scsi_generic', 'scsi_host', 'sound', 'ssb', 'tty',
                   'usb', 'video4linux', ):
            #
            # The computer itself is the only HAL device without the
            # info.bus property that we treat as a real device.
            return self.udi == ROOT_UDI
        elif bus == 'usb_device':
            vendor_id = self.usb_vendor_id
            product_id = self.usb_product_id
            if vendor_id == 0 and product_id == 0:
                # double-check: The parent device should be a PCI host
                # controller, identifiable by its device class and subclass.
                # XXX Abel Deuring 2008-04-28 Bug=237039: This ignores other
                # possible bridges, like ISA->USB..
                parent = self.parent
                parent_bus = parent.raw_bus
                parent_class = parent.pci_class
                parent_subclass = parent.pci_subclass
                if (parent_bus == 'pci'
                    and parent_class == PCI_CLASS_SERIALBUS_CONTROLLER
                    and parent_subclass == PCI_SUBCLASS_SERIALBUS_USB):
                    return False
                else:
                    self.parser._logWarning(
                        'USB device found with vendor ID==0, product ID==0, '
                        'where the parent device does not look like a USB '
                        'host controller: %s' % self.udi)
                    return False
            return True
        elif bus == 'scsi':
            # Ensure consistency with HALDevice.real_bus
            return self.real_bus is not None
        else:
            return True

    def getRealChildren(self):
        """Return the list of real child devices of this devices.

        The list of real child devices consists of the direct child
        devices of this device where child.is_real_device == True, and
        of the (recursively collected) list of real sub-devices of
        those child devices where child.is_real_device == False.
        """
        result = []
        for sub_device in self.children:
            if sub_device.is_real_device:
                # XXX Abel Deuring 2008-05-06: IEEE1394 devices are a bit
                # nasty: The standard does not define any specification
                # for product IDs or product names, hence HAL often
                # uses the value 0 for the property ieee1394.product_id
                # and a value like "Unknown (0x00d04b)" for
                # ieee.product, where 0x00d04b is the vendor ID. I have
                # currently no idea how to find or generate something
                # that could be used as the product ID, so IEEE1394
                # devices are at present simply dropped from the list of
                # devices. Otherwise, we'd pollute the HWDB with
                # unreliable data. Bug 237044.
                if sub_device.raw_bus != 'ieee1394':
                    result.append(sub_device)
            else:
                result.extend(sub_device.getRealChildren())
        return result

    @property
    def has_reliable_data(self):
        """Can this device be stored in the HWDB?

        Devices are identifed by (bus, vendor_id, product_id).
        At present we cannot generate reliable vendor and/or product
        IDs for devices with the following values of the HAL
        property info.bus resp. info.subsystem.

        info.bus == 'backlight' is used by the HAL version in
        Intrepid for the LC display. Useful vendor and product names
        are not available.

        info.bus == 'bluetooth': HAL does not provide any vendor/product
        ID data, so we can't store these devices in HWDevice.

        info.bus == 'input' is used by the HAL version in
        Intrepid for quite different devices like keyboards, mice,
        special laptop switches and buttons, sometimes with odd
        product names like "Video Bus".

        info.bus == 'misc' and info.bus == 'unknown' are obviously
        not very useful, except for the computer itself, which has
        the bus 'unknown'.

        info.bus in ('mmc', 'mmc_host') is used for SD/MMC cards resp.
        the "output aspect" of card readers. We do not not have at
        present enough background information to properly extract a
        vendor and product ID from these cards.

        info.bus == 'platform' is used for devices like the i8042
        which controls keyboard and mouse; HAL has no vendor
        information for these devices, so there is no point to
        treat them as real devices.

        info.bus == 'pnp' is used for components like the ancient
        AT DMA controller or the keyboard. Like for the bus
        'platform', HAL does not provide any vendor data.

        info.bus == 'power_supply' is used by the HAL version in
        Intrepid for AC adapters an laptop batteries. We don't have
        at present enough information about possible problems with
        missing vendor/product information in order to store the
        data reliably in the HWDB.

        XXX Abel Deuring 2008-05-06: IEEE1394 devices are a bit
        nasty: The standard does not define any specification
        for product IDs or product names, hence HAL often uses
        the value 0 for the property ieee1394.product_id and a
        value like "Unknown (0x00d04b)" for ieee.product, where
        0x00d04b is the vendor ID. I have currently no idea how
        to find or generate something that could be used as the
        product ID, so IEEE1394 devices are at present simply
        not stored in the HWDB. Otherwise, we'd pollute the HWDB
        with unreliable data. Bug #237044.

        While PCMCIA devices have a manufacturer ID, at least its
        value as provided by HAL in pcmcia.manf_id it is not very
        reliable. The HAL property pcmcia.prod_id1 is too not
        reliable. Sometimes it contains a useful vendor name like
        "O2Micro" or "ATMEL", but sometimes useless values like
        "IEEE 802.11b". See for example
        drivers/net/wireless/atmel_cs.c in the Linux kernel sources.

        Provided that a device is not excluded by the above criteria,
        ensure that we have vendor ID, product ID and product name.
        """
        bus = self.raw_bus
        if bus == 'unknown' and self.udi != ROOT_UDI:
            # The root node is course a real device; storing data
            # about other devices with the bus "unkown" is pointless.
            return False
        if bus in ('backlight', 'bluetooth', 'ieee1394', 'input', 'misc',
                   'mmc', 'mmc_host', 'pcmcia', 'platform', 'pnp',
                   'power_supply'):
            return False

        # We identify devices by bus, vendor ID and product ID;
        # additionally, we need a product name. If any of these
        # are not available, we can't store information for this
        # device.
        if (self.real_bus is None or self.vendor_id is None
            or self.product_id is None or self.product is None):
            # Many IDE devices don't provide useful vendor and product
            # data. We don't want to clutter the log with warnings
            # about this problem -- there is nothing we can do to fix
            # it.
            if self.real_bus != HWBus.IDE:
                self.parser._logWarning(
                    'A HALDevice that is supposed to be a real device does '
                    'not provide bus, vendor ID, product ID or product name: '
                    '%r %r %r %r %s'
                    % (self.real_bus, self.vendor_id, self.product_id,
                       self.product, self.udi),
                    self.parser.submission_key)
            return False
        return True

    def getScsiVendorAndModelName(self):
        """Separate vendor and model name of SCSI decvices.

        SCSI devcies are identified by an 8 charcter vendor name
        and an 16 character model name. The Linux kernel use the
        the SCSI command set to access block devices connected
        via USB, IEEE1394 and ATA buses too.

        For ATA disks, the Linux kernel sets the vendor name to "ATA"
        and prepends the model name with the real vendor name, but only
        if the combined length if not larger than 16. Otherwise the
        real vendor name is omitted.

        This method provides a safe way to retrieve the  the SCSI vendor
        and model name.

        If the vendor name is 'ATA', and if the model name contains
        at least one ' ' character, the string before the first ' ' is
        returned as the vendor name, and the string after the first
        ' ' is returned as the model name.

        In all other cases, vendor and model name are returned unmodified.
        """
        vendor = self.scsi_vendor
        if vendor == 'ATA':
            # The assumption below that the vendor name does not
            # contain any spaces is not necessarily correct, but
            # it is hard to find a better heuristic to separate
            # the vendor name from the product name.
            splitted_name = self.scsi_model.split(' ', 1)
            if len(splitted_name) < 2:
                return 'ATA', splitted_name[0]
            return splitted_name
        return (vendor, self.scsi_model)

    def getDriver(self):
        """Return the HWDriver instance associated with this device.

        Create a HWDriver record, if it does not already exist.
        """
        # HAL and the HWDB client know at present only about kernel
        # drivers, so there is currently no need to search for
        # for user space printer drivers, for example.
        if self.driver_name is not None:
            kernel_package_name = self.parser.getKernelPackageName()
            db_driver_set = getUtility(IHWDriverSet)
            return db_driver_set.getOrCreate(
                kernel_package_name, self.driver_name)
        else:
            return None

    def ensureVendorIDVendorNameExists(self):
        """Ensure that a useful HWVendorID record for self.vendor_id exists.

        A vendor ID is associated with a vendor name. For many devices
        we rely on the information from the submission to create this
        association in the HWVendorID table.

        We do _not_ use the submitted vendor name for USB, PCI and
        PCCard devices, because we can get them from independent
        sources. See l/c/l/doc/hwdb-device-tables.txt.
        """
        bus = self.real_bus
        if (self.vendor is not None and
            bus not in (HWBus.PCI, HWBus.PCCARD, HWBus.USB)):
            hw_vendor_id_set = getUtility(IHWVendorIDSet)
            hw_vendor_id = hw_vendor_id_set.getByBusAndVendorID(
                bus, self.vendor_id_for_db)
            if hw_vendor_id is None:
                hw_vendor_name_set = getUtility(IHWVendorNameSet)
                hw_vendor_name = hw_vendor_name_set.getByName(self.vendor)
                if hw_vendor_name is None:
                    hw_vendor_name = hw_vendor_name_set.create(self.vendor)
                hw_vendor_id_set.create(
                    self.real_bus, self.vendor_id_for_db, hw_vendor_name)

    def createDBData(self, submission, parent_submission_device):
        """Create HWDB records for this HAL device and its children.

        A HWDevice record for (bus, vendor ID, product ID) of this
        device and a HWDeviceDriverLink record (device, None) are
        created, if they do not already exist.

        A HWSubmissionDevice record is created for (HWDeviceDriverLink,
        submission).

        HWSubmissionDevice records and missing HWDeviceDriverLink
        records for known drivers of this device are created.

        createDBData is called recursively for all real child devices.

        This method may only be called, if self.real_device == True.
        """
        assert self.is_real_device, ('HALDevice.createDBData must be called '
                                     'for real devices only.')
        if not self.has_reliable_data:
            return
        bus = self.real_bus
        vendor_id = self.vendor_id_for_db
        product_id = self.product_id_for_db
        product_name = self.product

        self.ensureVendorIDVendorNameExists()

        db_device = getUtility(IHWDeviceSet).getOrCreate(
            bus, vendor_id, product_id, product_name)
        # Create a HWDeviceDriverLink record without an associated driver
        # for each real device. This will allow us to relate tests and
        # bugs to a device in general as well as to a specific
        # combination of a device and a driver.
        device_driver_link = getUtility(IHWDeviceDriverLinkSet).getOrCreate(
            db_device, None)
        submission_device = getUtility(IHWSubmissionDeviceSet).create(
            device_driver_link, submission, parent_submission_device,
            self.id)
        self.createDBDriverData(submission, db_device, submission_device)

    def createDBDriverData(self, submission, db_device, submission_device):
        """Create HWDB records for drivers of this device and its children.

        This method creates HWDeviceDriverLink and HWSubmissionDevice
        records for this device and its children.
        """
        driver = self.getDriver()
        if driver is not None:
            device_driver_link_set = getUtility(IHWDeviceDriverLinkSet)
            device_driver_link = device_driver_link_set.getOrCreate(
                db_device, driver)
            submission_device = getUtility(IHWSubmissionDeviceSet).create(
                device_driver_link, submission, submission_device, self.id)
        for sub_device in self.children:
            if sub_device.is_real_device:
                sub_device.createDBData(submission, submission_device)
            else:
                sub_device.createDBDriverData(submission, db_device,
                                              submission_device)


class HALDevice(BaseDevice):
    """The representation of a HAL device node."""

    def __init__(self, id, udi, properties, parser):
        """HALDevice constructor.

        :param id: The ID of the HAL device in the submission data as
            specified in <device id=...>.
        :type id: int
        :param udi: The UDI of the HAL device.
        :type udi: string
        :param properties: The HAL properties of the device.
        :type properties: dict
        :param parser: The parser processing a submission.
        :type parser: SubmissionParser
        """
        super(HALDevice, self).__init__(parser)
        self.id = id
        self.udi = udi
        self.properties = properties

    def getProperty(self, property_name):
        """Return the HAL property property_name.

        Note that there is no check of the property type.
        """
        if property_name not in self.properties:
            return None
        name, type_ = self.properties[property_name]
        return name

    @property
    def parent_udi(self):
        """The UDI of the parent device."""
        return self.getProperty('info.parent')

    @property
    def device_id(self):
        """See `BaseDevice`."""
        return self.udi

    @property
    def pci_class(self):
        """See `BaseDevice`."""
        return self.getProperty('pci.device_class')

    @property
    def pci_subclass(self):
        """The PCI device sub-class of the device or None for Non-PCI devices.
        """
        return self.getProperty('pci.device_subclass')

    @property
    def usb_vendor_id(self):
        """See `BaseDevice`."""
        return self.getProperty('usb_device.vendor_id')

    @property
    def usb_product_id(self):
        """See `BaseDevice`."""
        return self.getProperty('usb_device.product_id')

    @property
    def scsi_vendor(self):
        """See `BaseDevice`."""
        return self.getProperty('scsi.vendor')

    @property
    def scsi_model(self):
        """See `BaseDevice`."""
        return self.getProperty('scsi.model')

    @property
    def driver_name(self):
        """See `BaseDevice`."""
        return self.getProperty('info.linux.driver')

    @property
    def raw_bus(self):
        """See `BaseDevice`."""
        # Older versions of HAL stored this value in the property
        # info.bus; newer versions store it in info.subsystem.
        #
        # Note that info.bus is gone for all devices except the
        # USB bus. For USB devices, the property info.bus returns more
        # detailed data: info.subsystem has the value 'usb' for all
        # HAL nodes belonging to USB devices, while info.bus has the
        # value 'usb_device' for the root node of a USB device, and the
        # value 'usb' for sub-nodes of a USB device. We use these
        # different value to to find the root USB device node, hence
        # try to read info.bus first.
        result = self.getProperty('info.bus')
        if result is not None:
            return result
        return self.getProperty('info.subsystem')

    def getVendorOrProduct(self, type_):
        """Return the vendor or product of this device.

        :return: The vendor or product data for this device.
        :param type_: 'vendor' or 'product'
        """
        # HAL does not store vendor data very consistently. Try to find
        # the data in several places.
        assert type_ in ('vendor', 'product'), (
            'Unexpected value of type_: %r' % type_)

        bus = self.raw_bus
        if self.udi == ROOT_UDI:
            # HAL sets info.product to "Computer", provides no property
            # info.vendor and raw_bus is "unknown", hence the logic
            # below does not work properly.
            return self.getProperty('system.hardware.' + type_)
        elif bus == 'scsi':
            vendor, product = self.getScsiVendorAndModelName()
            if type_ == 'vendor':
                return vendor
            else:
                return product
        else:
            result = self.getProperty('info.' + type_)
            if result is None:
                if bus is None:
                    return None
                else:
                    return self.getProperty('%s.%s' % (bus, type_))
            else:
                return result

    @property
    def vendor(self):
        """See `BaseDevice`."""
        return self.getVendorOrProduct('vendor')

    @property
    def product(self):
        """See `BaseDevice`."""
        return self.getVendorOrProduct('product')

    def getVendorOrProductID(self, type_):
        """Return the vendor or product ID for this device.

        :return: The vendor or product ID for this device.
        :param type_: 'vendor' or 'product'
        """
        assert type_ in ('vendor', 'product'), (
            'Unexpected value of type_: %r' % type_)
        bus = self.raw_bus
        if self.udi == ROOT_UDI:
            # HAL does not provide IDs for a system itself, we use the
            # vendor resp. product name instead.
            return self.getVendorOrProduct(type_)
        elif bus is None:
            return None
        elif bus == 'scsi' or self.udi == ROOT_UDI:
            # The SCSI specification does not distinguish between a
            # vendor/model ID and vendor/model name: the SCSI INQUIRY
            # command returns an 8 byte string as the vendor name and
            # a 16 byte string as the model name. We use these strings
            # as the vendor/product name as well as the vendor/product
            # ID.
            #
            # Similary, HAL does not provide a vendor or product ID
            # for the host system itself, so we use the vendor resp.
            # product name as the vendor/product ID for systems too.
            return self.getVendorOrProduct(type_)
        else:
            return self.getProperty('%s.%s_id' % (bus, type_))

    @property
    def vendor_id(self):
        """See `BaseDevice`."""
        return self.getVendorOrProductID('vendor')

    @property
    def product_id(self):
        """See `BaseDevice`."""
        return self.getVendorOrProductID('product')


class UdevDevice(BaseDevice):
    """The representation of a udev device node."""

    def __init__(self, udev_data, sysfs_data, parser):
        """HALDevice constructor.

        :param udevdata: The udev data for this device
        :param sysfs_data: sysfs data for this device.
        :param parser: The parser processing a submission.
        :type parser: SubmissionParser
        """
        super(UdevDevice, self).__init__(parser)
        self.udev = udev_data
        self.sysfs = sysfs_data

    @property
    def device_id(self):
        """See `BaseDevice`."""
        return self.udev['P']

    @property
    def pci_class_info(self):
        """Parse the udev property PCI_SUBSYS_ID.

        :return: (PCI class, PCI sub-class, version) for a PCI device
            or (None, None, None) for other devices.
        """
        if self.udev['E'].get('SUBSYSTEM') == 'pci':
            # SubmissionParser.checkConsistentUdevDeviceData() ensures
            # that PCI_CLASS is a 24 bit integer in hexadecimal
            # representation.
            class_info = int(self.udev['E']['PCI_CLASS'], 16)
            return (class_info >> 16, (class_info >> 8) & 0xFF,
                    class_info & 0xFF)
        else:
            return (None, None, None)

    @property
    def pci_class(self):
        """See `BaseDevice`."""
        return self.pci_class_info[0]

    @property
    def pci_subclass(self):
        """See `BaseDevice`."""
        return self.pci_class_info[1]


class ProcessingLoop(object):
    """An `ITunableLoop` for processing HWDB submissions."""

    implements(ITunableLoop)

    def __init__(self, transaction, logger, max_submissions):
        self.transaction = transaction
        self.logger = logger
        self.max_submissions = max_submissions
        self.valid_submissions = 0
        self.invalid_submissions = 0
        self.finished = False
        self.janitor = getUtility(ILaunchpadCelebrities).janitor

    def _validateSubmission(self, submission):
        submission.status = HWSubmissionProcessingStatus.PROCESSED
        self.valid_submissions += 1

    def _invalidateSubmission(self, submission):
        submission.status = HWSubmissionProcessingStatus.INVALID
        self.invalid_submissions += 1

    def isDone(self):
        """See `ITunableLoop`."""
        return self.finished

    def reportOops(self, error_explanation):
        """Create an OOPS report and the OOPS ID."""
        info = sys.exc_info()
        properties = [('error-explanation', error_explanation)]
        request = ScriptRequest(properties)
        error_utility = ErrorReportingUtility()
        error_utility.raising(info, request)
        self.logger.error('%s (%s)' % (error_explanation, request.oopsid))

    def __call__(self, chunk_size):
        """Process a batch of yet unprocessed HWDB submissions."""
        # chunk_size is a float; we compare it below with an int value,
        # which can lead to unexpected results. Since it is also used as
        # a limit for an SQL query, convert it into an integer.
        chunk_size = int(chunk_size)
        submissions = getUtility(IHWSubmissionSet).getByStatus(
            HWSubmissionProcessingStatus.SUBMITTED,
            user=self.janitor
            )[:chunk_size]
        # Listify the submissions, since we'll have to loop over each
        # one anyway. This saves a COUNT query for getting the number of
        # submissions
        submissions = list(submissions)
        if len(submissions) < chunk_size:
            self.finished = True

        # Note that we must either change the status of each submission
        # in the loop below or we must abort the submission processing
        # entirely: getUtility(IHWSubmissionSet).getByStatus() above
        # returns the oldest submissions first, so if one submission
        # would remain in the status SUBMITTED, it would be returned
        # in the next loop run again, leading to a potentially endless
        # loop.
        for submission in submissions:
            try:
                parser = SubmissionParser(self.logger)
                success = parser.processSubmission(submission)
                if success:
                    self._validateSubmission(submission)
                else:
                    self._invalidateSubmission(submission)
            except (KeyboardInterrupt, SystemExit):
                # We should never catch these exceptions.
                raise
            except LibrarianServerError, error:
                # LibrarianServerError is raised when the server could
                # not be reaches for 30 minutes.
                #
                # In this case we can neither validate nor invalidate the
                # submission. Moreover, the attempt to process the next
                # submission will most likely also fail, so we should give
                # up for now.
                #
                # This exception is raised before any data for the current
                # submission is processed, hence we can commit submissions
                # processed in previous runs of this loop without causing
                # any inconsistencies.
                self.transaction.commit()

                self.reportOops(
                    'Could not reach the Librarian while processing HWDB '
                    'submission %s' % submission.submission_key)
                raise
            except Exception, error:
                self.transaction.abort()
                self.reportOops(
                    'Exception while processing HWDB submission %s'
                    % submission.submission_key)

                self._invalidateSubmission(submission)
                # Ensure that this submission is marked as bad, even if
                # further submissions in this batch raise an exception.
                self.transaction.commit()

            if self.max_submissions is not None:
                if self.max_submissions <= (
                    self.valid_submissions + self.invalid_submissions):
                    self.finished = True
                    break
        self.transaction.commit()

def process_pending_submissions(transaction, logger, max_submissions=None):
    """Process pending submissions.

    Parse pending submissions, store extracted data in HWDB tables and
    mark them as either PROCESSED or INVALID.
    """
    loop = ProcessingLoop(transaction, logger, max_submissions)
    # It is hard to predict how long it will take to parse a submission.
    # we don't want to last a DB transaction too long but we also
    # don't want to commit more often than necessary. The LoopTuner
    # handles this for us. The loop's run time will be approximated to
    # 2 seconds, but will never handle more than 50 submissions.
    loop_tuner = LoopTuner(
                loop, 2, minimum_chunk_size=1, maximum_chunk_size=50)
    loop_tuner.run()
    logger.info(
        'Processed %i valid and %i invalid HWDB submissions'
        % (loop.valid_submissions, loop.invalid_submissions))<|MERGE_RESOLUTION|>--- conflicted
+++ resolved
@@ -1129,7 +1129,18 @@
         self._removeChildren(ROOT_UDI, udi_test)
         return udi_test.keys()
 
-<<<<<<< HEAD
+    def checkUdevDictsHavePathKey(self, udev_nodes):
+        """Ensure that each udev dictionary has a 'P' key.
+
+        The 'P' (path) key identifies a device.
+        """
+        for node in udev_nodes:
+            if not 'P' in node:
+                self._logError('udev node found without a "P" key',
+                               self.submission_key)
+                return False
+        return True
+
     PCI_PROPERTIES = set(
         ('PCI_CLASS', 'PCI_ID', 'PCI_SUBSYS_ID', 'PCI_SLOT_NAME'))
     pci_class_re = re.compile('^[0-9a-f]{1,6}$', re.I)
@@ -1190,20 +1201,9 @@
 
     def checkConsistentUdevDeviceData(self, udev_data):
         """Consistency checks for udev data."""
+        if not self.checkUdevDictsHavePathKey(udev_data):
+            return False
         return self.checkUdevPciProperties(udev_data)
-=======
-    def checkUdevDictsHavePathKey(self, udev_nodes):
-        """Ensure that each udev dictionary has a 'P' key.
-
-        The 'P' (path) key identifies a device.
-        """
-        for node in udev_nodes:
-            if not 'P' in node:
-                self._logError('udev node found without a "P" key',
-                               self.submission_key)
-                return False
-        return True
->>>>>>> 1b55dc3e
 
     def checkConsistency(self, parsed_data):
         """Run consistency checks on the submitted data.
@@ -1212,17 +1212,10 @@
         :param: parsed_data: parsed submission data, as returned by
                              parseSubmission
         """
-<<<<<<< HEAD
-        if ('udev' in parsed_data['hardware'] and
-            not self.checkConsistentUdevDeviceData(
+        if ('udev' in parsed_data['hardware']
+            and not self.checkConsistentUdevDeviceData(
                 parsed_data['hardware']['udev'])):
             return False
-=======
-        if 'udev' in parsed_data['hardware']:
-            if not self.checkUdevDictsHavePathKey(
-                parsed_data['hardware']['udev']):
-                return False
->>>>>>> 1b55dc3e
         duplicate_ids = self.findDuplicateIDs(parsed_data)
         if duplicate_ids:
             self._logError('Duplicate IDs found: %s' % duplicate_ids,
@@ -1245,12 +1238,7 @@
                 self._logError(value, self.submission_key)
                 return False
 
-<<<<<<< HEAD
-            circular = self.checkHALDevicesParentChildConsistency(
-                udi_children)
-=======
             circular = self.checkHALDevicesParentChildConsistency(udi_children)
->>>>>>> 1b55dc3e
             if circular:
                 self._logError('Found HAL devices with circular parent/child '
                                'relationship: %s' % circular,
