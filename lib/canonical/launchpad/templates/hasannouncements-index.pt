<html
  xmlns="http://www.w3.org/1999/xhtml"
  xmlns:tal="http://xml.zope.org/namespaces/tal"
  xmlns:metal="http://xml.zope.org/namespaces/metal"
  xmlns:i18n="http://xml.zope.org/namespaces/i18n"
  xml:lang="en"
  lang="en"
  dir="ltr"
  metal:use-macro="context/@@main_template/master"
  i18n:domain="launchpad"
>

<body>

<metal:portlets fill-slot="portlets">
</metal:portlets>

<p metal:fill-slot="help">
  Project administrators can publish additional announcements, edit these
  announcements or retract them.
</p>

<div metal:fill-slot="main">

  <h1>News and announcements</h1>

<<<<<<< HEAD
  <link rel="alternate" type="application/atom+xml" title="Atom 1.0"
        tal:attributes="href view/feed_url" />
  <p tal:condition="view/announcement_nav/batch/listlength">
    These announcements are available as an 
    <a tal:attributes="href view/feed_url">
      <img src="/@@/rss" alt="" /> Atom/RSS feed</a>.
  </p>
=======
  <link rel="alternate" type="application/atom+xml" 
        tal:attributes="href view/feed_url;
                        title string:Announcements for ${context/displayname}"
        />
>>>>>>> 6e44667c

  <p tal:condition="not: view/announcement_nav/batch/listlength">
    There are no announcements for this project.
  </p>

  <div tal:condition="view/announcement_nav/batch/listlength" id="announcements">
    <tal:per_announcement
        repeat="announcement view/announcement_nav/currentBatch"
        replace="structure announcement/@@+listing-detailed" />
  </div>

  <div class="lesser"
       tal:content="structure view/announcement_nav/@@+navigation-links-lower" />

</div>
</body>
</html><|MERGE_RESOLUTION|>--- conflicted
+++ resolved
@@ -24,20 +24,15 @@
 
   <h1>News and announcements</h1>
 
-<<<<<<< HEAD
-  <link rel="alternate" type="application/atom+xml" title="Atom 1.0"
-        tal:attributes="href view/feed_url" />
+  <link rel="alternate" type="application/atom+xml" tal:attributes="
+             href view/feed_url;
+             title string:Announcements for ${context/displayname}" />
+
   <p tal:condition="view/announcement_nav/batch/listlength">
     These announcements are available as an 
     <a tal:attributes="href view/feed_url">
       <img src="/@@/rss" alt="" /> Atom/RSS feed</a>.
   </p>
-=======
-  <link rel="alternate" type="application/atom+xml" 
-        tal:attributes="href view/feed_url;
-                        title string:Announcements for ${context/displayname}"
-        />
->>>>>>> 6e44667c
 
   <p tal:condition="not: view/announcement_nav/batch/listlength">
     There are no announcements for this project.
