# Copyright 2009-2012 Canonical Ltd.  This software is licensed under the
# GNU Affero General Public License version 3 (see the file LICENSE).

"""Database classes including and related to Product."""

__metaclass__ = type
__all__ = [
    'LicensesModifiedEvent',
    'Product',
    'ProductSet',
    'ProductWithLicenses',
    ]


import calendar
import datetime
import httplib
import itertools
import operator

from lazr.delegates import delegates
from lazr.lifecycle.event import ObjectModifiedEvent
from lazr.lifecycle.snapshot import Snapshot
from lazr.restful.declarations import error_status
from lazr.restful.utils import safe_hasattr
import pytz
from sqlobject import (
    BoolCol,
    ForeignKey,
    SQLMultipleJoin,
    SQLObjectNotFound,
    StringCol,
    )
from storm.expr import (
    LeftJoin,
    NamedFunc,
    )
from storm.locals import (
    And,
    Desc,
    Join,
    Not,
    Or,
    Select,
    SQL,
    Store,
    Unicode,
    )
from zope.component import getUtility
from zope.event import notify
from zope.interface import (
    implements,
    providedBy,
    )
from zope.security.proxy import removeSecurityProxy

from lp.answers.enums import QUESTION_STATUS_DEFAULT_SEARCH
from lp.answers.interfaces.faqtarget import IFAQTarget
from lp.answers.model.faq import (
    FAQ,
    FAQSearch,
    )
from lp.answers.model.question import (
    QuestionTargetMixin,
    QuestionTargetSearch,
    )
from lp.app.enums import (
    FREE_INFORMATION_TYPES,
    InformationType,
    PRIVATE_INFORMATION_TYPES,
<<<<<<< HEAD
    PROPRIETARY_INFORMATION_TYPES,
    PUBLIC_INFORMATION_TYPES,
=======
>>>>>>> 6eb459ee
    PUBLIC_PROPRIETARY_INFORMATION_TYPES,
    service_uses_launchpad,
    ServiceUsage,
    )
from lp.app.errors import (
    NotFoundError,
    ServiceUsageForbidden,
    )
from lp.app.interfaces.launchpad import (
    IHasIcon,
    IHasLogo,
    IHasMugshot,
    ILaunchpadCelebrities,
    ILaunchpadUsage,
    IServiceUsage,
    )
from lp.app.model.launchpad import InformationTypeMixin
from lp.blueprints.enums import (
    SpecificationDefinitionStatus,
    SpecificationFilter,
    SpecificationImplementationStatus,
    )
from lp.blueprints.model.specification import (
    HasSpecificationsMixin,
    Specification,
    SPECIFICATION_POLICY_ALLOWED_TYPES,
    SPECIFICATION_POLICY_DEFAULT_TYPES,
    )
from lp.blueprints.model.sprint import HasSprintsMixin
from lp.bugs.interfaces.bugsummary import IBugSummaryDimension
from lp.bugs.interfaces.bugsupervisor import IHasBugSupervisor
from lp.bugs.interfaces.bugtarget import (
    BUG_POLICY_ALLOWED_TYPES,
    BUG_POLICY_DEFAULT_TYPES,
    )
from lp.bugs.interfaces.bugtaskfilter import OrderedBugTask
from lp.bugs.model.bugtarget import (
    BugTargetBase,
    OfficialBugTagTargetMixin,
    )
from lp.bugs.model.bugtask import BugTask
from lp.bugs.model.bugtracker import BugTracker
from lp.bugs.model.bugwatch import BugWatch
from lp.bugs.model.structuralsubscription import (
    StructuralSubscriptionTargetMixin,
    )
from lp.code.enums import BranchType
from lp.code.interfaces.branch import DEFAULT_BRANCH_STATUS_IN_LISTING
from lp.code.model.branchnamespace import BRANCH_POLICY_ALLOWED_TYPES
from lp.code.model.branchvisibilitypolicy import BranchVisibilityPolicyMixin
from lp.code.model.hasbranches import (
    HasBranchesMixin,
    HasCodeImportsMixin,
    HasMergeProposalsMixin,
    )
from lp.code.model.sourcepackagerecipe import SourcePackageRecipe
from lp.code.model.sourcepackagerecipedata import SourcePackageRecipeData
from lp.registry.enums import (
    BranchSharingPolicy,
    BugSharingPolicy,
    SpecificationSharingPolicy,
    )
from lp.registry.errors import (
    CannotChangeInformationType,
    CommercialSubscribersOnly,
    )
from lp.registry.interfaces.accesspolicy import (
    IAccessPolicyArtifactSource,
    IAccessPolicyGrantSource,
    IAccessPolicySource,
    )
from lp.registry.interfaces.oopsreferences import IHasOOPSReferences
from lp.registry.interfaces.person import (
    IPersonSet,
    validate_person,
    validate_person_or_closed_team,
    validate_public_person,
    )
from lp.registry.interfaces.pillar import IPillarNameSet
from lp.registry.interfaces.product import (
    ILicensesModifiedEvent,
    IProduct,
    IProductSet,
    License,
    LicenseStatus,
    )
from lp.registry.interfaces.productrelease import IProductReleaseSet
from lp.registry.interfaces.role import IPersonRoles
from lp.registry.model.announcement import MakesAnnouncements
from lp.registry.model.commercialsubscription import CommercialSubscription
from lp.registry.model.distribution import Distribution
from lp.registry.model.distroseries import DistroSeries
from lp.registry.model.hasdrivers import HasDriversMixin
from lp.registry.model.karma import KarmaContextMixin
from lp.registry.model.milestone import (
    HasMilestonesMixin,
    Milestone,
    )
from lp.registry.model.oopsreferences import referenced_oops
from lp.registry.model.packaging import Packaging
from lp.registry.model.person import Person
from lp.registry.model.pillar import HasAliasMixin
from lp.registry.model.productlicense import ProductLicense
from lp.registry.model.productrelease import ProductRelease
from lp.registry.model.productseries import ProductSeries
from lp.registry.model.series import ACTIVE_STATUSES
from lp.registry.model.sourcepackagename import SourcePackageName
from lp.services.database import bulk
from lp.services.database.constants import UTC_NOW
from lp.services.database.datetimecol import UtcDateTimeCol
from lp.services.database.decoratedresultset import DecoratedResultSet
from lp.services.database.enumcol import EnumCol
from lp.services.database.interfaces import (
    DEFAULT_FLAVOR,
    IStoreSelector,
    MAIN_STORE,
    )
from lp.services.database.lpstorm import IStore
from lp.services.database.sqlbase import (
    quote,
    SQLBase,
    sqlvalues,
    )
from lp.services.propertycache import (
    cachedproperty,
    get_property_cache,
    )
from lp.services.statistics.interfaces.statistic import ILaunchpadStatisticSet
from lp.translations.enums import TranslationPermission
from lp.translations.interfaces.customlanguagecode import (
    IHasCustomLanguageCodes,
    )
from lp.translations.model.customlanguagecode import (
    CustomLanguageCode,
    HasCustomLanguageCodesMixin,
    )
from lp.translations.model.hastranslationimports import (
    HasTranslationImportsMixin,
    )
from lp.translations.model.potemplate import POTemplate
from lp.translations.model.translationpolicy import TranslationPolicyMixin


class LicensesModifiedEvent(ObjectModifiedEvent):
    """See `ILicensesModifiedEvent`."""
    implements(ILicensesModifiedEvent)

    def __init__(self, product, user=None):
        super(LicensesModifiedEvent, self).__init__(
            product, product, [], user)


def get_license_status(license_approved, project_reviewed, licenses):
    """Decide the licence status for an `IProduct`.

    :return: A LicenseStatus enum value.
    """
    # A project can only be marked 'license_approved' if it is
    # OTHER_OPEN_SOURCE.  So, if it is 'license_approved' we return
    # OPEN_SOURCE, which means one of our admins has determined it is good
    # enough for us for the project to freely use Launchpad.
    if license_approved:
        return LicenseStatus.OPEN_SOURCE
    elif License.OTHER_PROPRIETARY in licenses:
        return LicenseStatus.PROPRIETARY
    elif License.OTHER_OPEN_SOURCE in licenses:
        if project_reviewed:
            # The OTHER_OPEN_SOURCE licence was not manually approved
            # by setting license_approved to true.
            return LicenseStatus.PROPRIETARY
        else:
            # The OTHER_OPEN_SOURCE is pending review.
            return LicenseStatus.UNREVIEWED
    else:
        # The project has at least one licence and does not have
        # OTHER_PROPRIETARY or OTHER_OPEN_SOURCE as a licence.
        return LicenseStatus.OPEN_SOURCE


class Array(NamedFunc):
    """Implements the postgres "array" function in Storm."""
    name = 'array'


class ProductWithLicenses:
    """Caches `Product.licenses`."""

    delegates(IProduct, 'product')

    def __init__(self, product, license_ids):
        """Initialize a `ProductWithLicenses`.

        :param product: the `Product` to wrap.
        :param license_ids: a sequence of numeric `License` ids.
        """
        self.product = product
        self._licenses = tuple([
            License.items[id] for id in sorted(license_ids)])

    @property
    def licenses(self):
        """See `IProduct`."""
        return self._licenses

    @property
    def license_status(self):
        """See `IProduct`.

        Normally, the `Product.license_status` property would use
        `Product.licenses`, which is not cached, instead of
        `ProductWithLicenses.licenses`, which is cached.
        """
        naked_product = removeSecurityProxy(self.product)
        return get_license_status(
            naked_product.license_approved, naked_product.project_reviewed,
            self.licenses)

    @classmethod
    def composeLicensesColumn(cls, for_class=None):
        """Compose a Storm column specification for licences.

        Use this to render a list of `Product` linkes without querying
        licences for each one individually.

        It lets you prefetch the licensing information in the same
        query that fetches a `Product`.  Just add the column spec
        returned by this function to the query, and pass it to the
        `ProductWithLicenses` constructor:

        license_column = ProductWithLicenses.composeLicensesColumn()
        products_with_licenses = [
            ProductWithLicenses(product, licenses)
            for product, licenses in store.find(Product, license_column)
            ]

        :param for_class: Class to find licenses for.  Defaults to
            `Product`, but could also be a Storm `ClassAlias`.
        """
        if for_class is None:
            for_class = Product

        return Array(
            Select(
                columns=[ProductLicense.license],
                where=(ProductLicense.product == for_class.id),
                tables=[ProductLicense]))


@error_status(httplib.BAD_REQUEST)
class UnDeactivateable(Exception):
    """Raised when a project is requested to deactivate but can not."""

    def __init__(self, msg):
        super(UnDeactivateable, self).__init__(msg)


class Product(SQLBase, BugTargetBase, MakesAnnouncements,
              HasDriversMixin, HasSpecificationsMixin, HasSprintsMixin,
              KarmaContextMixin, BranchVisibilityPolicyMixin,
              QuestionTargetMixin, HasTranslationImportsMixin,
              HasAliasMixin, StructuralSubscriptionTargetMixin,
              HasMilestonesMixin, OfficialBugTagTargetMixin, HasBranchesMixin,
              HasCustomLanguageCodesMixin, HasMergeProposalsMixin,
              HasCodeImportsMixin, InformationTypeMixin,
              TranslationPolicyMixin):
    """A Product."""

    implements(
        IBugSummaryDimension, IFAQTarget, IHasBugSupervisor,
        IHasCustomLanguageCodes, IHasIcon, IHasLogo, IHasMugshot,
        IHasOOPSReferences, ILaunchpadUsage, IProduct, IServiceUsage)

    _table = 'Product'

    project = ForeignKey(
        foreignKey="ProjectGroup", dbName="project", notNull=False,
        default=None)
    _owner = ForeignKey(
        dbName="owner", foreignKey="Person",
        storm_validator=validate_person_or_closed_team,
        notNull=True)
    registrant = ForeignKey(
        dbName="registrant", foreignKey="Person",
        storm_validator=validate_public_person,
        notNull=True)
    bug_supervisor = ForeignKey(
        dbName='bug_supervisor', foreignKey='Person',
        storm_validator=validate_person,
        notNull=False,
        default=None)
    driver = ForeignKey(
        dbName="driver", foreignKey="Person",
        storm_validator=validate_person,
        notNull=False, default=None)
    name = StringCol(
        dbName='name', notNull=True, alternateID=True, unique=True)
    displayname = StringCol(dbName='displayname', notNull=True)
    title = StringCol(dbName='title', notNull=True)
    summary = StringCol(dbName='summary', notNull=True)
    description = StringCol(notNull=False, default=None)
    datecreated = UtcDateTimeCol(
        dbName='datecreated', notNull=True, default=UTC_NOW)
    homepageurl = StringCol(dbName='homepageurl', notNull=False, default=None)
    homepage_content = StringCol(default=None)
    icon = ForeignKey(
        dbName='icon', foreignKey='LibraryFileAlias', default=None)
    logo = ForeignKey(
        dbName='logo', foreignKey='LibraryFileAlias', default=None)
    mugshot = ForeignKey(
        dbName='mugshot', foreignKey='LibraryFileAlias', default=None)
    screenshotsurl = StringCol(
        dbName='screenshotsurl', notNull=False, default=None)
    wikiurl = StringCol(dbName='wikiurl', notNull=False, default=None)
    programminglang = StringCol(
        dbName='programminglang', notNull=False, default=None)
    downloadurl = StringCol(dbName='downloadurl', notNull=False, default=None)
    lastdoap = StringCol(dbName='lastdoap', notNull=False, default=None)
    translationgroup = ForeignKey(
        dbName='translationgroup', foreignKey='TranslationGroup',
        notNull=False, default=None)
    translationpermission = EnumCol(
        dbName='translationpermission', notNull=True,
        schema=TranslationPermission, default=TranslationPermission.OPEN)
    translation_focus = ForeignKey(
        dbName='translation_focus', foreignKey='ProductSeries',
        notNull=False, default=None)
    bugtracker = ForeignKey(
        foreignKey="BugTracker", dbName="bugtracker", notNull=False,
        default=None)
    official_answers = BoolCol(
        dbName='official_answers', notNull=True, default=False)
    official_blueprints = BoolCol(
        dbName='official_blueprints', notNull=True, default=False)
    official_malone = BoolCol(
        dbName='official_malone', notNull=True, default=False)
    remote_product = Unicode(
        name='remote_product', allow_none=True, default=None)

    @property
    def date_next_suggest_packaging(self):
        """See `IProduct`

        Returns None; exists only to maintain API compatability.
        """
        return None

    @date_next_suggest_packaging.setter  # pyflakes:ignore
    def date_next_suggest_packaging(self, value):
        """See `IProduct`

        Ignores supplied value; exists only to maintain API compatability.
        """
        pass

    def _valid_product_information_type(self, attr, value):
        if value not in PUBLIC_PROPRIETARY_INFORMATION_TYPES:
            raise CannotChangeInformationType('Not supported for Projects.')
        if value in PROPRIETARY_INFORMATION_TYPES:
            if self.answers_usage == ServiceUsage.LAUNCHPAD:
                raise CannotChangeInformationType('Answers is enabled.')
        # Proprietary check works only after creation, because during
        # creation, has_commercial_subscription cannot give the right value
        # and triggers an inappropriate DB flush.
        if (not self._SO_creating and value in PROPRIETARY_INFORMATION_TYPES
            and not self.has_current_commercial_subscription):
            raise CommercialSubscribersOnly(
                'A valid commercial subscription is required for private'
                ' Projects.')
        return value

    information_type = EnumCol(
        enum=InformationType, default=InformationType.PUBLIC,
        storm_validator=_valid_product_information_type)

    security_contact = None

    @property
    def pillar(self):
        """See `IBugTarget`."""
        return self

    @property
    def pillar_category(self):
        """See `IPillar`."""
        return "Project"

    @property
    def official_codehosting(self):
        # XXX Need to remove official_codehosting column from Product
        # table.
        return self.development_focus.branch is not None

    @property
    def official_anything(self):
        return True in (self.official_malone,
                        self.translations_usage == ServiceUsage.LAUNCHPAD,
                        self.official_blueprints, self.official_answers,
                        self.official_codehosting)

    _answers_usage = EnumCol(
        dbName="answers_usage", notNull=True,
        schema=ServiceUsage,
        default=ServiceUsage.UNKNOWN)
    _blueprints_usage = EnumCol(
        dbName="blueprints_usage", notNull=True,
        schema=ServiceUsage,
        default=ServiceUsage.UNKNOWN)
    translations_usage = EnumCol(
        dbName="translations_usage", notNull=True,
        schema=ServiceUsage,
        default=ServiceUsage.UNKNOWN)

    @property
    def codehosting_usage(self):
        if self.development_focus.branch is None:
            return ServiceUsage.UNKNOWN
        elif self.development_focus.branch.branch_type == BranchType.HOSTED:
            return ServiceUsage.LAUNCHPAD
        elif self.development_focus.branch.branch_type in (
            BranchType.MIRRORED,
            BranchType.REMOTE,
            BranchType.IMPORTED):
            return ServiceUsage.EXTERNAL
        return ServiceUsage.NOT_APPLICABLE

    @property
    def bug_tracking_usage(self):
        if self.official_malone:
            return ServiceUsage.LAUNCHPAD
        elif self.bugtracker is None:
            return ServiceUsage.UNKNOWN
        else:
            return ServiceUsage.EXTERNAL

    @property
    def uses_launchpad(self):
        """Does this distribution actually use Launchpad?"""
        return ServiceUsage.LAUNCHPAD in (self.answers_usage,
                                          self.blueprints_usage,
                                          self.translations_usage,
                                          self.codehosting_usage,
                                          self.bug_tracking_usage)

    def _getMilestoneCondition(self):
        """See `HasMilestonesMixin`."""
        return (Milestone.product == self)

    enable_bug_expiration = BoolCol(dbName='enable_bug_expiration',
        notNull=True, default=False)
    project_reviewed = BoolCol(dbName='reviewed', notNull=True, default=False)
    reviewer_whiteboard = StringCol(notNull=False, default=None)
    private_bugs = False
    bug_sharing_policy = EnumCol(
        enum=BugSharingPolicy, notNull=False, default=None)
    branch_sharing_policy = EnumCol(
        enum=BranchSharingPolicy, notNull=False, default=None)
    specification_sharing_policy = EnumCol(
        enum=SpecificationSharingPolicy, notNull=False, default=None)
    autoupdate = BoolCol(dbName='autoupdate', notNull=True, default=False)
    freshmeatproject = StringCol(notNull=False, default=None)
    sourceforgeproject = StringCol(notNull=False, default=None)
    # While the interface defines this field as required, we need to
    # allow it to be NULL so we can create new product records before
    # the corresponding series records.
    development_focus = ForeignKey(
        foreignKey="ProductSeries", dbName="development_focus", notNull=False,
        default=None)
    bug_reporting_guidelines = StringCol(default=None)
    bug_reported_acknowledgement = StringCol(default=None)
    enable_bugfiling_duplicate_search = BoolCol(notNull=True, default=True)

    def _validate_active(self, attr, value):
        # Validate deactivation.
        if self.active == True and value == False:
            if len(self.sourcepackages) > 0:
                raise UnDeactivateable(
                    'This project cannot be deactivated since it is '
                    'linked to source packages.')
        return value

    active = BoolCol(dbName='active', notNull=True, default=True,
                     storm_validator=_validate_active)

    def _validate_license_info(self, attr, value):
        if not self._SO_creating and value != self.license_info:
            # Clear the project_reviewed and license_approved flags
            # if the licence changes.
            self._resetLicenseReview()
        return value

    license_info = StringCol(dbName='license_info', default=None,
                             storm_validator=_validate_license_info)

    def _validate_license_approved(self, attr, value):
        """Ensure licence approved is only applied to the correct licences."""
        if not self._SO_creating:
            licenses = list(self.licenses)
            if value:
                if (License.OTHER_PROPRIETARY in licenses
                    or [License.DONT_KNOW] == licenses):
                    raise ValueError(
                        "Projects without a licence or have "
                        "'Other/Proprietary' may not be approved.")
                # Approving a licence implies it has been reviewed.  Force
                # `project_reviewed` to be True.
                self.project_reviewed = True
        return value

    license_approved = BoolCol(dbName='license_approved',
                               notNull=True, default=False,
                               storm_validator=_validate_license_approved)

    def _prepare_to_set_sharing_policy(self, var, enum, kind, allowed_types):
        if (var not in [enum.PUBLIC, enum.FORBIDDEN] and
            not self.has_current_commercial_subscription):
            raise CommercialSubscribersOnly(
                "A current commercial subscription is required to use "
                "proprietary %s." % kind)
        required_policies = set(allowed_types[var]).intersection(
            set(PRIVATE_INFORMATION_TYPES))
        self._ensurePolicies(required_policies)

    def setBranchSharingPolicy(self, branch_sharing_policy):
        """See `IProductEditRestricted`."""
        self._prepare_to_set_sharing_policy(
            branch_sharing_policy, BranchSharingPolicy, 'branches',
            BRANCH_POLICY_ALLOWED_TYPES)
        self.branch_sharing_policy = branch_sharing_policy
        self._pruneUnusedPolicies()

    def setBugSharingPolicy(self, bug_sharing_policy):
        """See `IProductEditRestricted`."""
        self._prepare_to_set_sharing_policy(
            bug_sharing_policy, BugSharingPolicy, 'bugs',
            BUG_POLICY_ALLOWED_TYPES)
        self.bug_sharing_policy = bug_sharing_policy
        self._pruneUnusedPolicies()

    def setSpecificationSharingPolicy(self, specification_sharing_policy):
        """See `IProductEditRestricted`."""
        self._prepare_to_set_sharing_policy(
            specification_sharing_policy, SpecificationSharingPolicy,
            'specifications', SPECIFICATION_POLICY_ALLOWED_TYPES)
        self.specification_sharing_policy = specification_sharing_policy
        self._pruneUnusedPolicies()

    def getAllowedBugInformationTypes(self):
        """See `IProduct.`"""
        if self.bug_sharing_policy is not None:
            return BUG_POLICY_ALLOWED_TYPES[self.bug_sharing_policy]
        return FREE_INFORMATION_TYPES

    def getDefaultBugInformationType(self):
        """See `IProduct.`"""
        if self.bug_sharing_policy is not None:
            return BUG_POLICY_DEFAULT_TYPES[self.bug_sharing_policy]
        else:
            return InformationType.PUBLIC

    def getAllowedSpecificationInformationTypes(self):
        """See `ISpecificationTarget`."""
        if self.specification_sharing_policy is not None:
            return SPECIFICATION_POLICY_ALLOWED_TYPES[
                self.specification_sharing_policy]
        return [InformationType.PUBLIC]

    def getDefaultSpecificationInformationType(self):
        """See `ISpecificationTarget`."""
        if self.specification_sharing_policy is not None:
            return SPECIFICATION_POLICY_DEFAULT_TYPES[
                self.specification_sharing_policy]
        return InformationType.PUBLIC

    def _ensurePolicies(self, information_types):
        # Ensure that the product has access policies for the specified
        # information types.
        aps = getUtility(IAccessPolicySource)
        existing_policies = aps.findByPillar([self])
        existing_types = set([
            access_policy.type for access_policy in existing_policies])
        # Create the missing policies.
        required_types = set(information_types).difference(existing_types)
        policies = itertools.product((self,), required_types)
        policies = getUtility(IAccessPolicySource).create(policies)

        # Add the maintainer to the policies.
        grants = []
        for p in policies:
            grants.append((p, self.owner, self.owner))
        getUtility(IAccessPolicyGrantSource).grant(grants)

    def _pruneUnusedPolicies(self):
        allowed_bug_types = set(
            BUG_POLICY_ALLOWED_TYPES.get(
                self.bug_sharing_policy, FREE_INFORMATION_TYPES))
        allowed_branch_types = set(
            BRANCH_POLICY_ALLOWED_TYPES.get(
                self.branch_sharing_policy, FREE_INFORMATION_TYPES))
        allowed_types = allowed_bug_types.union(allowed_branch_types)
        # Fetch all APs, and after filtering out ones that are forbidden
        # by the bug and branch policies, the APs that have no APAs are
        # unused and can be deleted.
        ap_source = getUtility(IAccessPolicySource)
        access_policies = set(ap_source.findByPillar([self]))
        apa_source = getUtility(IAccessPolicyArtifactSource)
        unused_aps = [
            ap for ap in access_policies
            if ap.type not in allowed_types
            and apa_source.findByPolicy([ap]).is_empty()]
        getUtility(IAccessPolicyGrantSource).revokeByPolicy(unused_aps)
        ap_source.delete([(ap.pillar, ap.type) for ap in unused_aps])

    @cachedproperty
    def commercial_subscription(self):
        return CommercialSubscription.selectOneBy(product=self)

    @property
    def has_current_commercial_subscription(self):
        now = datetime.datetime.now(pytz.timezone('UTC'))
        return (self.commercial_subscription
            and self.commercial_subscription.date_expires > now)

    def redeemSubscriptionVoucher(self, voucher, registrant, purchaser,
                                  subscription_months, whiteboard=None,
                                  current_datetime=None):
        """See `IProduct`."""

        def add_months(start, num_months):
            """Given a start date find the new date `num_months` later.

            If the start date day is the last day of the month and the new
            month does not have that many days, then the new date will be the
            last day of the new month.  February is handled correctly too,
            including leap years, where th 28th-31st maps to the 28th or
            29th.
            """
            # The months are 1-indexed but the divmod calculation will only
            # work if it is 0-indexed.  Subtract 1 from the months and then
            # add it back to the new_month later.
            years, new_month = divmod(start.month - 1 + num_months, 12)
            new_month += 1
            new_year = start.year + years
            # If the day is not valid for the new month, make it the last day
            # of that month, e.g. 20080131 + 1 month = 20080229.
            weekday, days_in_month = calendar.monthrange(new_year, new_month)
            new_day = min(days_in_month, start.day)
            new_date = start.replace(year=new_year,
                                     month=new_month,
                                     day=new_day)
            return new_date

        if current_datetime is None:
            current_datetime = datetime.datetime.now(pytz.timezone('UTC'))

        if self.commercial_subscription is None:
            date_starts = current_datetime
            date_expires = add_months(date_starts, subscription_months)
            subscription = CommercialSubscription(
                product=self,
                date_starts=date_starts,
                date_expires=date_expires,
                registrant=registrant,
                purchaser=purchaser,
                sales_system_id=voucher,
                whiteboard=whiteboard)
            get_property_cache(self).commercial_subscription = subscription
        else:
            if current_datetime <= self.commercial_subscription.date_expires:
                # Extend current subscription.
                self.commercial_subscription.date_expires = (
                    add_months(self.commercial_subscription.date_expires,
                               subscription_months))
            else:
                # Start the new subscription now and extend for the new
                # period.
                self.commercial_subscription.date_starts = current_datetime
                self.commercial_subscription.date_expires = (
                    add_months(current_datetime, subscription_months))
            self.commercial_subscription.sales_system_id = voucher
            self.commercial_subscription.registrant = registrant
            self.commercial_subscription.purchaser = purchaser

    @property
    def qualifies_for_free_hosting(self):
        """See `IProduct`."""
        if self.license_approved:
            # The licence was manually approved for free hosting.
            return True
        elif License.OTHER_PROPRIETARY in self.licenses:
            # Proprietary licenses need a subscription without
            # waiting for a review.
            return False
        elif (self.project_reviewed and
              (License.OTHER_OPEN_SOURCE in self.licenses or
               self.license_info not in ('', None))):
            # We only know that an unknown open source licence
            # requires a subscription after we have reviewed it
            # when we have not set license_approved to True.
            return False
        elif len(self.licenses) == 0:
            # The owner needs to choose a licence.
            return False
        else:
            # The project has only valid open source licence(s).
            return True

    @property
    def commercial_subscription_is_due(self):
        """See `IProduct`.

        If True, display subscription warning to project owner.
        """
        if self.qualifies_for_free_hosting:
            return False
        elif (self.commercial_subscription is None
              or not self.commercial_subscription.is_active):
            # The project doesn't have an active subscription.
            return True
        else:
            warning_date = (self.commercial_subscription.date_expires
                            - datetime.timedelta(30))
            now = datetime.datetime.now(pytz.timezone('UTC'))
            if now > warning_date:
                # The subscription is close to being expired.
                return True
            else:
                # The subscription is good.
                return False

    @property
    def is_permitted(self):
        """See `IProduct`.

        If False, disable many tasks on this project.
        """
        if self.qualifies_for_free_hosting:
            # The project qualifies for free hosting.
            return True
        elif self.commercial_subscription is None:
            return False
        else:
            return self.commercial_subscription.is_active

    @property
    def license_status(self):
        """See `IProduct`.

        :return: A LicenseStatus enum value.
        """
        return get_license_status(
            self.license_approved, self.project_reviewed, self.licenses)

    def _resetLicenseReview(self):
        """When the licence is modified, it must be reviewed again."""
        self.project_reviewed = False
        self.license_approved = False

    def _get_answers_usage(self):
        if self._answers_usage != ServiceUsage.UNKNOWN:
            # If someone has set something with the enum, use it.
            return self._answers_usage
        elif self.official_answers:
            return ServiceUsage.LAUNCHPAD
        return self._answers_usage

    def _set_answers_usage(self, val):
        if val == ServiceUsage.LAUNCHPAD:
            if self.information_type in PROPRIETARY_INFORMATION_TYPES:
                raise ServiceUsageForbidden(
                    "Answers not allowed for non-public projects.")
        self._answers_usage = val
        if val == ServiceUsage.LAUNCHPAD:
            self.official_answers = True
        else:
            self.official_answers = False

    answers_usage = property(
        _get_answers_usage,
        _set_answers_usage,
        doc="Indicates if the product uses the answers service.")

    def _get_blueprints_usage(self):
        if self._blueprints_usage != ServiceUsage.UNKNOWN:
            # If someone has set something with the enum, use it.
            return self._blueprints_usage
        elif self.official_blueprints:
            return ServiceUsage.LAUNCHPAD
        return self._blueprints_usage

    def _set_blueprints_usage(self, val):
        self._blueprints_usage = val
        if val == ServiceUsage.LAUNCHPAD:
            self.official_blueprints = True
        else:
            self.official_blueprints = False

    blueprints_usage = property(
        _get_blueprints_usage,
        _set_blueprints_usage,
        doc="Indicates if the product uses the blueprints service.")

    @cachedproperty
    def _cached_licenses(self):
        """Get the licenses as a tuple."""
        product_licenses = ProductLicense.selectBy(
            product=self, orderBy='license')
        return tuple(
            product_license.license
            for product_license in product_licenses)

    def _getLicenses(self):
        return self._cached_licenses

    def _setLicenses(self, licenses, reset_project_reviewed=True):
        """Set the licences from a tuple of license enums.

        The licenses parameter must not be an empty tuple.
        """
        licenses = set(licenses)
        old_licenses = set(self.licenses)
        if licenses == old_licenses:
            return
        # Clear the project_reviewed and license_approved flags
        # if the licence changes.
        # ProductSet.createProduct() passes in reset_project_reviewed=False
        # to avoid changing the value when a Launchpad Admin sets
        # project_reviewed & licences at the same time.
        if reset_project_reviewed:
            self._resetLicenseReview()
        if len(licenses) == 0:
            raise ValueError('licenses argument must not be empty.')
        for license in licenses:
            if license not in License:
                raise ValueError("%s is not a License." % license)

        for license in old_licenses.difference(licenses):
            product_license = ProductLicense.selectOneBy(product=self,
                                                         license=license)
            product_license.destroySelf()

        for license in licenses.difference(old_licenses):
            ProductLicense(product=self, license=license)
        get_property_cache(self)._cached_licenses = tuple(sorted(licenses))
        if (License.OTHER_PROPRIETARY in licenses
            and self.commercial_subscription is None):
            lp_janitor = getUtility(ILaunchpadCelebrities).janitor
            now = datetime.datetime.now(pytz.UTC)
            date_expires = now + datetime.timedelta(days=30)
            sales_system_id = 'complimentary-30-day-%s' % now
            whiteboard = (
                "Complimentary 30 day subscription. -- Launchpad %s" %
                now.date().isoformat())
            subscription = CommercialSubscription(
                product=self, date_starts=now, date_expires=date_expires,
                registrant=lp_janitor, purchaser=lp_janitor,
                sales_system_id=sales_system_id, whiteboard=whiteboard)
            get_property_cache(self).commercial_subscription = subscription
        notify(LicensesModifiedEvent(self))

    licenses = property(_getLicenses, _setLicenses)

    def _getOwner(self):
        """Get the owner."""
        return self._owner

    def _setOwner(self, new_owner):
        """Set the owner.

        Send an IObjectModifiedEvent to notify subscribers that the owner
        changed.
        """
        if self.owner is None:
            # This is being initialized.
            self._owner = new_owner
        elif self.owner != new_owner:
            old_product = Snapshot(self, providing=providedBy(self))
            self._owner = new_owner
            notify(ObjectModifiedEvent(
                self, object_before_modification=old_product,
                edited_fields=['_owner']))
        else:
            # The new owner is the same as the current owner.
            pass

    owner = property(_getOwner, _setOwner)

    def _getBugTaskContextWhereClause(self):
        """See BugTargetBase."""
        return "BugTask.product = %d" % self.id

    def getExternalBugTracker(self):
        """See `IHasExternalBugTracker`."""
        if self.official_malone:
            return None
        elif self.bugtracker is not None:
            return self.bugtracker
        elif self.project is not None:
            return self.project.bugtracker
        else:
            return None

    def _customizeSearchParams(self, search_params):
        """Customize `search_params` for this product.."""
        search_params.setProduct(self)

    _series = SQLMultipleJoin('ProductSeries', joinColumn='product',
        orderBy='name')

    @cachedproperty
    def series(self):
        return self._series

    @property
    def active_or_packaged_series(self):
        store = Store.of(self)
        tables = [
            ProductSeries,
            LeftJoin(Packaging, Packaging.productseries == ProductSeries.id),
            ]
        result = store.using(*tables).find(
            ProductSeries,
            ProductSeries.product == self,
            Or(ProductSeries.status.is_in(ACTIVE_STATUSES),
               Packaging.id != None))
        result = result.order_by(Desc(ProductSeries.name))
        result.config(distinct=True)
        return result

    @property
    def packagings(self):
        store = Store.of(self)
        result = store.find(
            (Packaging, DistroSeries),
            Packaging.distroseries == DistroSeries.id,
            Packaging.productseries == ProductSeries.id,
            ProductSeries.product == self)
        result = result.order_by(
            DistroSeries.version, ProductSeries.name, Packaging.id)

        def decorate(row):
            packaging, distroseries = row
            return packaging
        return DecoratedResultSet(result, decorate)

    @property
    def name_with_project(self):
        """See `IProduct`"""
        if self.project and self.project.name != self.name:
            return self.project.name + ": " + self.name
        return self.name

    @property
    def releases(self):
        store = Store.of(self)
        origin = [
            ProductRelease,
            Join(Milestone, ProductRelease.milestone == Milestone.id),
            ]
        result = store.using(*origin)
        result = result.find(ProductRelease, Milestone.product == self)
        return result.order_by(Milestone.name)

    @property
    def drivers(self):
        """See `IProduct`."""
        drivers = set()
        drivers.add(self.driver)
        if self.project is not None:
            drivers.add(self.project.driver)
        drivers.discard(None)
        if len(drivers) == 0:
            if self.project is not None:
                drivers.add(self.project.owner)
            else:
                drivers.add(self.owner)
        return sorted(drivers, key=lambda driver: driver.displayname)

    @property
    def sourcepackages(self):
        from lp.registry.model.sourcepackage import SourcePackage
        clause = """ProductSeries.id=Packaging.productseries AND
                    ProductSeries.product = %s
                    """ % sqlvalues(self.id)
        clauseTables = ['ProductSeries']
        ret = Packaging.select(clause, clauseTables,
            prejoins=["sourcepackagename", "distroseries.distribution"])
        sps = [SourcePackage(sourcepackagename=r.sourcepackagename,
                             distroseries=r.distroseries) for r in ret]
        return sorted(sps, key=lambda x:
            (x.sourcepackagename.name, x.distroseries.name,
             x.distroseries.distribution.name))

    @cachedproperty
    def distrosourcepackages(self):
        from lp.registry.model.distributionsourcepackage import (
            DistributionSourcePackage,
            )
        dsp_info = get_distro_sourcepackages([self])
        return [
            DistributionSourcePackage(
                sourcepackagename=sourcepackagename,
                distribution=distro)
            for sourcepackagename, distro, product_id in dsp_info]

    @cachedproperty
    def ubuntu_packages(self):
        """The Ubuntu `IDistributionSourcePackage`s linked to the `IProduct`.
        """
        ubuntu = getUtility(ILaunchpadCelebrities).ubuntu
        return [
            package for package in self.distrosourcepackages
            if package.distribution == ubuntu]

    @property
    def bugtargetdisplayname(self):
        """See IBugTarget."""
        return self.displayname

    @property
    def bugtargetname(self):
        """See `IBugTarget`."""
        return self.name

    def getPackage(self, distroseries):
        """See `IProduct`."""
        if isinstance(distroseries, Distribution):
            distroseries = distroseries.currentrelease
        for pkg in self.sourcepackages:
            if pkg.distroseries == distroseries:
                return pkg
        else:
            raise NotFoundError(distroseries)

    def getMilestone(self, name):
        """See `IProduct`."""
        results = Milestone.selectOne("""
            product = %s AND
            name = %s
            """ % sqlvalues(self.id, name))
        return results

    def getBugSummaryContextWhereClause(self):
        """See BugTargetBase."""
        # Circular fail.
        from lp.bugs.model.bugsummary import BugSummary
        return BugSummary.product_id == self.id

    def searchQuestions(self, search_text=None,
                        status=QUESTION_STATUS_DEFAULT_SEARCH,
                        language=None, sort=None, owner=None,
                        needs_attention_from=None, unsupported=False):
        """See `IQuestionCollection`."""
        if unsupported:
            unsupported_target = self
        else:
            unsupported_target = None

        return QuestionTargetSearch(
            product=self,
            search_text=search_text, status=status,
            language=language, sort=sort, owner=owner,
            needs_attention_from=needs_attention_from,
            unsupported_target=unsupported_target).getResults()

    def getTargetTypes(self):
        """See `QuestionTargetMixin`.

        Defines product as self.
        """
        return {'product': self}

    def newFAQ(self, owner, title, content, keywords=None, date_created=None):
        """See `IFAQTarget`."""
        return FAQ.new(
            owner=owner, title=title, content=content, keywords=keywords,
            date_created=date_created, product=self)

    def findReferencedOOPS(self, start_date, end_date):
        """See `IHasOOPSReferences`."""
        return list(referenced_oops(
            start_date, end_date, "product=%(product)s", {'product': self.id}
            ))

    def findSimilarFAQs(self, summary):
        """See `IFAQTarget`."""
        return FAQ.findSimilar(summary, product=self)

    def getFAQ(self, id):
        """See `IFAQCollection`."""
        return FAQ.getForTarget(id, self)

    def searchFAQs(self, search_text=None, owner=None, sort=None):
        """See `IFAQCollection`."""
        return FAQSearch(
            search_text=search_text, owner=owner, sort=sort,
            product=self).getResults()

    @property
    def translatable_packages(self):
        """See `IProduct`."""
        packages = set(
            package
            for package in self.sourcepackages
            if package.has_current_translation_templates)

        # Sort packages by distroseries.name and package.name
        return sorted(packages, key=lambda p: (p.distroseries.name, p.name))

    @property
    def translatable_series(self):
        """See `IProduct`."""
        if not service_uses_launchpad(self.translations_usage):
            return []
        translatable_product_series = set(
            product_series
            for product_series in self.series
            if product_series.has_current_translation_templates)
        return sorted(
            translatable_product_series,
            key=operator.attrgetter('datecreated'))

    def getVersionSortedSeries(self, statuses=None, filter_statuses=None):
        """See `IProduct`."""
        store = Store.of(self)
        dev_focus = store.find(
            ProductSeries,
            ProductSeries.id == self.development_focus.id)
        other_series_conditions = [
            ProductSeries.product == self,
            ProductSeries.id != self.development_focus.id,
            ]
        if statuses is not None:
            other_series_conditions.append(
                ProductSeries.status.is_in(statuses))
        if filter_statuses is not None:
            other_series_conditions.append(
                Not(ProductSeries.status.is_in(filter_statuses)))
        other_series = store.find(ProductSeries, other_series_conditions)
        # The query will be much slower if the version_sort_key is not
        # the first thing that is sorted, since it won't be able to use
        # the productseries_name_sort index.
        other_series.order_by(SQL('version_sort_key(name) DESC'))
        # UNION ALL must be used to preserve the sort order from the
        # separate queries. The sorting should not be done after
        # unioning the two queries, because that will prevent it from
        # being able to use the productseries_name_sort index.
        return dev_focus.union(other_series, all=True)

    @property
    def obsolete_translatable_series(self):
        """See `IProduct`."""
        obsolete_product_series = set(
            product_series for product_series in self.series
            if product_series.has_obsolete_translation_templates)
        return sorted(obsolete_product_series, key=lambda s: s.datecreated)

    @property
    def primary_translatable(self):
        """See `IProduct`."""
        packages = self.translatable_packages
        ubuntu = getUtility(ILaunchpadCelebrities).ubuntu
        targetseries = ubuntu.currentseries
        product_series = self.translatable_series

        if product_series:
            # First, go with translation focus
            if self.translation_focus in product_series:
                return self.translation_focus
            # Next, go with development focus
            if self.development_focus in product_series:
                return self.development_focus
            # Next, go with the latest product series that has templates:
            return product_series[-1]
        # Otherwise, look for an Ubuntu package in the current distroseries:
        for package in packages:
            if package.distroseries == targetseries:
                return package
        # now let's make do with any ubuntu package
        for package in packages:
            if package.distribution == ubuntu:
                return package
        # or just any package
        if len(packages) > 0:
            return packages[0]
        # capitulate
        return None

    @property
    def translationgroups(self):
        return reversed(self.getTranslationGroups())

    def isTranslationsOwner(self, person):
        """See `ITranslationPolicy`."""
        # A Product owner gets special translation privileges.
        return person.inTeam(self.owner)

    def getInheritedTranslationPolicy(self):
        """See `ITranslationPolicy`."""
        # A Product inherits parts of it its effective translation
        # policy from its ProjectGroup, if any.
        return self.project

    def sharesTranslationsWithOtherSide(self, person, language,
                                        sourcepackage=None,
                                        purportedly_upstream=False):
        """See `ITranslationPolicy`."""
        assert sourcepackage is None, "Got a SourcePackage for a Product!"
        # Product translations are considered upstream.  They are
        # automatically shared.
        return True

    def specifications(self, user, sort=None, quantity=None, filter=None,
                       prejoin_people=True):
        """See `IHasSpecifications`."""

        # Make a new list of the filter, so that we do not mutate what we
        # were passed as a filter
        if not filter:
            # filter could be None or [] then we decide the default
            # which for a product is to show incomplete specs
            filter = [SpecificationFilter.INCOMPLETE]

        # now look at the filter and fill in the unsaid bits

        # defaults for completeness: if nothing is said about completeness
        # then we want to show INCOMPLETE
        completeness = False
        for option in [
            SpecificationFilter.COMPLETE,
            SpecificationFilter.INCOMPLETE]:
            if option in filter:
                completeness = True
        if completeness is False:
            filter.append(SpecificationFilter.INCOMPLETE)

        # defaults for acceptance: in this case we have nothing to do
        # because specs are not accepted/declined against a distro

        # defaults for informationalness: we don't have to do anything
        # because the default if nothing is said is ANY

        order = self._specification_sort(sort)

        # figure out what set of specifications we are interested in. for
        # products, we need to be able to filter on the basis of:
        #
        #  - completeness.
        #  - informational.
        #
        base = 'Specification.product = %s' % self.id
        query = base
        # look for informational specs
        if SpecificationFilter.INFORMATIONAL in filter:
            query += (' AND Specification.implementation_status = %s' %
              quote(SpecificationImplementationStatus.INFORMATIONAL))

        # filter based on completion. see the implementation of
        # Specification.is_complete() for more details
        completeness = Specification.completeness_clause

        if SpecificationFilter.COMPLETE in filter:
            query += ' AND ( %s ) ' % completeness
        elif SpecificationFilter.INCOMPLETE in filter:
            query += ' AND NOT ( %s ) ' % completeness

        # Filter for validity. If we want valid specs only then we should
        # exclude all OBSOLETE or SUPERSEDED specs
        if SpecificationFilter.VALID in filter:
            query += (' AND Specification.definition_status NOT IN '
                '( %s, %s ) ' % sqlvalues(
                    SpecificationDefinitionStatus.OBSOLETE,
                    SpecificationDefinitionStatus.SUPERSEDED))

        # ALL is the trump card
        if SpecificationFilter.ALL in filter:
            query = base

        # Filter for specification text
        for constraint in filter:
            if isinstance(constraint, basestring):
                # a string in the filter is a text search filter
                query += ' AND Specification.fti @@ ftq(%s) ' % quote(
                    constraint)

        if prejoin_people:
            results = self._preload_specifications_people(query)
        else:
            results = Store.of(self).find(
                Specification,
                SQL(query))
        results.order_by(order)
        if quantity is not None:
            results = results[:quantity]
        return results

    def getSpecification(self, name):
        """See `ISpecificationTarget`."""
        return Specification.selectOneBy(product=self, name=name)

    def getSeries(self, name):
        """See `IProduct`."""
        return ProductSeries.selectOneBy(product=self, name=name)

    def newSeries(
        self, owner, name, summary, branch=None, releasefileglob=None):
        # XXX: jamesh 2008-04-11
        # Set the ID of the new ProductSeries to avoid flush order
        # loops in ProductSet.createProduct()
        series = ProductSeries(
            productID=self.id, owner=owner, name=name,
            summary=summary, branch=branch, releasefileglob=releasefileglob)
        if owner.inTeam(self.driver) and not owner.inTeam(self.owner):
            # The user is a product driver, and should be the driver of this
            # series to make him the release manager.
            series.driver = owner
        return series

    def getRelease(self, version):
        """See `IProduct`."""
        store = Store.of(self)
        origin = [
            ProductRelease,
            Join(Milestone, ProductRelease.milestone == Milestone.id),
            ]
        result = store.using(*origin)
        return result.find(
            ProductRelease,
            And(Milestone.product == self,
                Milestone.name == version)).one()

    def getMilestonesAndReleases(self):
        """See `IProduct`."""

        def strip_product_id(row):
            return row[0], row[1]

        return DecoratedResultSet(
            get_milestones_and_releases([self]), strip_product_id)

    def packagedInDistros(self):
        return IStore(Distribution).find(
            Distribution,
            Packaging.productseriesID == ProductSeries.id,
            ProductSeries.product == self,
            Packaging.distroseriesID == DistroSeries.id,
            DistroSeries.distributionID == Distribution.id,
            ).config(distinct=True).order_by(Distribution.name)

    def composeCustomLanguageCodeMatch(self):
        """See `HasCustomLanguageCodesMixin`."""
        return CustomLanguageCode.product == self

    def createCustomLanguageCode(self, language_code, language):
        """See `IHasCustomLanguageCodes`."""
        return CustomLanguageCode(
            product=self, language_code=language_code, language=language)

    def userCanEdit(self, user):
        """See `IProduct`."""
        if user is None:
            return False
        celebs = getUtility(ILaunchpadCelebrities)
        return (
            user.inTeam(celebs.registry_experts) or
            user.inTeam(celebs.admin) or
            user.inTeam(self.owner))

    def getLinkedBugWatches(self):
        """See `IProduct`."""
        store = Store.of(self)
        return store.find(
            BugWatch,
            And(BugTask.product == self.id,
                BugTask.bugwatch == BugWatch.id,
                BugWatch.bugtracker == self.getExternalBugTracker()))

    def getTimeline(self, include_inactive=False):
        """See `IProduct`."""

        def decorate(series):
            return series.getTimeline(include_inactive=include_inactive)
        if include_inactive is True:
            statuses = None
        else:
            statuses = ACTIVE_STATUSES
        return DecoratedResultSet(
            self.getVersionSortedSeries(statuses=statuses), decorate)

    @property
    def recipes(self):
        """See `IHasRecipes`."""
        from lp.code.model.branch import Branch
        store = Store.of(self)
        return store.find(
            SourcePackageRecipe,
            SourcePackageRecipe.id ==
                SourcePackageRecipeData.sourcepackage_recipe_id,
            SourcePackageRecipeData.base_branch == Branch.id,
            Branch.product == self)

    def getBugTaskWeightFunction(self):
        """Provide a weight function to determine optimal bug task.

        Full weight is given to tasks for this product.

        Given that there must be a product task for a series of that product
        to have a task, we give no more weighting to a productseries task than
        any other.
        """
        productID = self.id

        def weight_function(bugtask):
            if bugtask.productID == productID:
                return OrderedBugTask(1, bugtask.id, bugtask)
            return OrderedBugTask(2, bugtask.id, bugtask)

        return weight_function


def get_precached_products(products, need_licences=False, need_projects=False,
                        need_series=False, need_releases=False,
                        role_names=None, need_role_validity=False):
    """Load and cache product information.

    :param products: the products for which to pre-cache information
    :param need_licences: whether to cache license information
    :param need_projects: whether to cache project information
    :param need_series: whether to cache series information
    :param need_releases: whether to cache release information
    :param role_names: the role names to cache eg bug_supervisor
    :param need_role_validity: whether to cache validity information
    :return: a list of products
    """

    # Circular import.
    from lp.registry.model.projectgroup import ProjectGroup

    product_ids = set(obj.id for obj in products)
    if not product_ids:
        return
    products_by_id = dict((product.id, product) for product in products)
    caches = dict((product.id, get_property_cache(product))
        for product in products)
    for cache in caches.values():
        if not safe_hasattr(cache, 'commercial_subscription'):
            cache.commercial_subscription = None
        if need_licences and  not safe_hasattr(cache, '_cached_licenses'):
            cache._cached_licenses = []
        if not safe_hasattr(cache, 'distrosourcepackages'):
            cache.distrosourcepackages = []
        if need_series and not safe_hasattr(cache, 'series'):
            cache.series = []

    from lp.registry.model.distributionsourcepackage import (
        DistributionSourcePackage,
        )

    distrosourcepackages = get_distro_sourcepackages(products)
    for sourcepackagename, distro, product_id in distrosourcepackages:
        cache = caches[product_id]
        dsp = DistributionSourcePackage(
                        sourcepackagename=sourcepackagename,
                        distribution=distro)
        cache.distrosourcepackages.append(dsp)

    if need_series:
        series_caches = {}
        for series in IStore(ProductSeries).find(
            ProductSeries,
            ProductSeries.productID.is_in(product_ids)):
            series_cache = get_property_cache(series)
            if (need_releases and
                not safe_hasattr(series_cache, '_cached_releases')):
                series_cache._cached_releases = []

            series_caches[series.id] = series_cache
            cache = caches[series.productID]
            cache.series.append(series)
        if need_releases:
            release_caches = {}
            all_releases = []
            milestones_and_releases = get_milestones_and_releases(products)
            for milestone, release, product_id in milestones_and_releases:
                release_cache = get_property_cache(release)
                release_caches[release.id] = release_cache
                if not safe_hasattr(release_cache, 'files'):
                    release_cache.files = []
                all_releases.append(release)
                series_cache = series_caches[milestone.productseries.id]
                series_cache._cached_releases.append(release)

            prs = getUtility(IProductReleaseSet)
            files = prs.getFilesForReleases(all_releases)
            for file in files:
                release_cache = release_caches[file.productrelease.id]
                release_cache.files.append(file)

    for subscription in IStore(CommercialSubscription).find(
        CommercialSubscription,
        CommercialSubscription.productID.is_in(product_ids)):
        cache = caches[subscription.productID]
        cache.commercial_subscription = subscription
    if need_licences:
        for license in IStore(ProductLicense).find(
            ProductLicense,
            ProductLicense.productID.is_in(product_ids)):
            cache = caches[license.productID]
            if not license.license in cache._cached_licenses:
                cache._cached_licenses.append(license.license)
    if need_projects:
        bulk.load_related(ProjectGroup, products_by_id.values(), ['projectID'])
    bulk.load_related(ProductSeries, products_by_id.values(),
        ['development_focusID'])
    if role_names is not None:
        person_ids = set()
        for attr_name in role_names:
            person_ids.update(map(
                lambda x: getattr(x, attr_name + 'ID'),
                products_by_id.values()))
        person_ids.discard(None)
        list(getUtility(IPersonSet).getPrecachedPersonsFromIDs(
            person_ids, need_validity=need_role_validity))
    return products


# XXX: jcsackett 2010-08-23 bug=620494
# The second clause in the order_by in this method is a bandaid
# on a sorting issue caused by date vs datetime conflicts in the
# database. A fix is coming out, but this deals with the edge
# case responsible for the referenced bug.
def get_milestones_and_releases(products):
    """Bulk load the milestone and release information for the products."""
    store = IStore(Product)
    product_ids = [product.id for product in products]
    result = store.find(
        (Milestone, ProductRelease, ProductSeries.productID),
        And(ProductRelease.milestone == Milestone.id,
            Milestone.productseries == ProductSeries.id,
            ProductSeries.productID.is_in(product_ids)))
    return result.order_by(
        Desc(ProductRelease.datereleased),
        Desc(Milestone.name))


def get_distro_sourcepackages(products):
    """Bulk load the source package information for the products."""
    store = IStore(Packaging)
    origin = [
        Packaging,
        Join(SourcePackageName,
             Packaging.sourcepackagename == SourcePackageName.id),
        Join(ProductSeries, Packaging.productseries == ProductSeries.id),
        Join(DistroSeries, Packaging.distroseries == DistroSeries.id),
        Join(Distribution, DistroSeries.distribution == Distribution.id),
        ]
    product_ids = [product.id for product in products]
    result = store.using(*origin).find(
        (SourcePackageName, Distribution, ProductSeries.productID),
        ProductSeries.productID.is_in(product_ids))
    result = result.order_by(SourcePackageName.name, Distribution.name)
    result.config(distinct=True)
    return result


class ProductSet:
    implements(IProductSet)

    def __init__(self):
        self.title = "Projects in Launchpad"

    def __getitem__(self, name):
        """See `IProductSet`."""
        product = self.getByName(name=name, ignore_inactive=True)
        if product is None:
            raise NotFoundError(name)
        return product

    def __iter__(self):
        """See `IProductSet`."""
        return iter(self.all_active)

    @property
    def people(self):
        return getUtility(IPersonSet)

    def latest(self, quantity=5):
        if quantity is None:
            return self.all_active
        else:
            return self.all_active[:quantity]

    @property
    def all_active(self):
        return self.get_all_active()

    def get_all_active(self, eager_load=True):
        result = IStore(Product).find(Product, Product.active
            ).order_by(Desc(Product.datecreated))
        if not eager_load:
            return result

        def do_eager_load(rows):
            owner_ids = set(map(operator.attrgetter('_ownerID'), rows))
            # +detailed-listing renders the person with team branding.
            list(getUtility(IPersonSet).getPrecachedPersonsFromIDs(
                owner_ids, need_validity=True, need_icon=True))

        return DecoratedResultSet(result, pre_iter_hook=do_eager_load)

    def get(self, productid):
        """See `IProductSet`."""
        try:
            return Product.get(productid)
        except SQLObjectNotFound:
            raise NotFoundError("Product with ID %s does not exist" %
                                str(productid))

    def getByName(self, name, ignore_inactive=False):
        """See `IProductSet`."""
        pillar = getUtility(IPillarNameSet).getByName(name, ignore_inactive)
        if not IProduct.providedBy(pillar):
            return None
        return pillar

    def getProductsWithBranches(self, num_products=None):
        """See `IProductSet`."""
        results = Product.select('''
            Product.id in (
                select distinct(product) from Branch
                where lifecycle_status in %s)
            and Product.active
            ''' % sqlvalues(DEFAULT_BRANCH_STATUS_IN_LISTING),
            orderBy='name')
        if num_products is not None:
            results = results.limit(num_products)
        return results

    def createProduct(self, owner, name, displayname, title, summary,
                      description=None, project=None, homepageurl=None,
                      screenshotsurl=None, wikiurl=None,
                      downloadurl=None, freshmeatproject=None,
                      sourceforgeproject=None, programminglang=None,
                      project_reviewed=False, mugshot=None, logo=None,
                      icon=None, licenses=None, license_info=None,
                      registrant=None, bug_supervisor=None, driver=None,
                      information_type=None):
        """See `IProductSet`."""
        if registrant is None:
            registrant = owner
        if licenses is None:
            licenses = set()
        if information_type is None:
            information_type = InformationType.PUBLIC
        if information_type in PROPRIETARY_INFORMATION_TYPES:
            # This check is skipped in _valid_product_information_type during
            # creation, so done here.  It predicts whether a commercial
            # subscription will be generated based on the selected license,
            # duplicating product._setLicenses
            if License.OTHER_PROPRIETARY not in licenses:
                raise CommercialSubscribersOnly(
                    'A valid commercial subscription is required for private'
                    ' Projects.')
        product = Product(
            owner=owner, registrant=registrant, name=name,
            displayname=displayname, title=title, project=project,
            summary=summary, description=description, homepageurl=homepageurl,
            screenshotsurl=screenshotsurl, wikiurl=wikiurl,
            downloadurl=downloadurl, freshmeatproject=freshmeatproject,
            sourceforgeproject=sourceforgeproject,
            programminglang=programminglang,
            project_reviewed=project_reviewed,
            icon=icon, logo=logo, mugshot=mugshot, license_info=license_info,
            bug_supervisor=bug_supervisor, driver=driver,
            information_type=information_type)

        # Set up the sharing policies and product licence.
        bug_sharing_policy_to_use = BugSharingPolicy.PUBLIC
        branch_sharing_policy_to_use = BranchSharingPolicy.PUBLIC
        specification_sharing_policy_to_use = (
            SpecificationSharingPolicy.PUBLIC)
        if len(licenses) > 0:
            product._setLicenses(licenses, reset_project_reviewed=False)
        if information_type == InformationType.PROPRIETARY:
            bug_sharing_policy_to_use = BugSharingPolicy.PROPRIETARY
            branch_sharing_policy_to_use = BranchSharingPolicy.PROPRIETARY
            specification_sharing_policy_to_use = (
                SpecificationSharingPolicy.PROPRIETARY)
        if information_type == InformationType.EMBARGOED:
            bug_sharing_policy_to_use = BugSharingPolicy.PROPRIETARY
            branch_sharing_policy_to_use = (
                BranchSharingPolicy.EMBARGOED_OR_PROPRIETARY)
            specification_sharing_policy_to_use = (
                SpecificationSharingPolicy.EMBARGOED_OR_PROPRIETARY)
        product.setBugSharingPolicy(bug_sharing_policy_to_use)
        product.setBranchSharingPolicy(branch_sharing_policy_to_use)
        product.setSpecificationSharingPolicy(
            specification_sharing_policy_to_use)

        # Create a default trunk series and set it as the development focus
        trunk = product.newSeries(
            owner, 'trunk',
            ('The "trunk" series represents the primary line of development '
             'rather than a stable release branch. This is sometimes also '
             'called MAIN or HEAD.'))
        product.development_focus = trunk
        return product

    def forReview(self, search_text=None, active=None,
                  project_reviewed=None, license_approved=None, licenses=None,
                  created_after=None, created_before=None,
                  has_subscription=None,
                  subscription_expires_after=None,
                  subscription_expires_before=None,
                  subscription_modified_after=None,
                  subscription_modified_before=None):
        """See lp.registry.interfaces.product.IProductSet."""

        conditions = []

        if project_reviewed is not None:
            conditions.append(Product.project_reviewed == project_reviewed)

        if license_approved is not None:
            conditions.append(Product.license_approved == license_approved)

        if active is not None:
            conditions.append(Product.active == active)

        if search_text is not None and search_text.strip() != '':
            conditions.append(SQL('''
                Product.fti @@ ftq(%(text)s) OR
                Product.name = %(text)s OR
                strpos(lower(Product.license_info), %(text)s) > 0 OR
                strpos(lower(Product.reviewer_whiteboard), %(text)s) > 0
                ''' % sqlvalues(text=search_text.lower())))

        def dateToDatetime(date):
            """Convert a datetime.date to a datetime.datetime

            The returned time will have a zero time component and be based on
            UTC.
            """
            return datetime.datetime.combine(
                date, datetime.time(tzinfo=pytz.UTC))

        if created_after is not None:
            if not isinstance(created_after, datetime.datetime):
                created_after = dateToDatetime(created_after)
                created_after = datetime.datetime(
                    created_after.year, created_after.month,
                    created_after.day, tzinfo=pytz.utc)
            conditions.append(Product.datecreated >= created_after)

        if created_before is not None:
            if not isinstance(created_before, datetime.datetime):
                created_before = dateToDatetime(created_before)
            conditions.append(Product.datecreated <= created_before)

        needs_join = False

        if subscription_expires_after is not None:
            if not isinstance(subscription_expires_after, datetime.datetime):
                subscription_expires_after = (
                    dateToDatetime(subscription_expires_after))
            conditions.append(
                CommercialSubscription.date_expires >=
                    subscription_expires_after)
            needs_join = True

        if subscription_expires_before is not None:
            if not isinstance(subscription_expires_before, datetime.datetime):
                subscription_expires_before = (
                    dateToDatetime(subscription_expires_before))
            conditions.append(
                CommercialSubscription.date_expires <=
                    subscription_expires_before)
            needs_join = True

        if subscription_modified_after is not None:
            if not isinstance(subscription_modified_after, datetime.datetime):
                subscription_modified_after = (
                    dateToDatetime(subscription_modified_after))
            conditions.append(
                CommercialSubscription.date_last_modified >=
                    subscription_modified_after)
            needs_join = True
        if subscription_modified_before is not None:
            if not isinstance(subscription_modified_before,
                              datetime.datetime):
                subscription_modified_before = (
                    dateToDatetime(subscription_modified_before))
            conditions.append(
                CommercialSubscription.date_last_modified <=
                    subscription_modified_before)
            needs_join = True

        if needs_join or has_subscription:
            conditions.append(
                CommercialSubscription.productID == Product.id)

        if has_subscription is False:
            conditions.append(SQL('''
                NOT EXISTS (
                    SELECT 1
                    FROM CommercialSubscription
                    WHERE CommercialSubscription.product = Product.id
                    LIMIT 1)
                '''))

        if licenses is not None and len(licenses) > 0:
            conditions.append(SQL('''EXISTS (
                SELECT 1
                FROM ProductLicense
                WHERE ProductLicense.product = Product.id
                    AND license IN %s
                LIMIT 1
                )
                ''' % sqlvalues(tuple(licenses))))

        result = IStore(Product).find(
            Product, *conditions).config(
                distinct=True).order_by(
                    Product.datecreated, Product.displayname)

        def eager_load(products):
            return get_precached_products(
                products, role_names=['_owner', 'registrant'],
                need_role_validity=True, need_licences=True,
                need_series=True, need_releases=True)

        return DecoratedResultSet(result, pre_iter_hook=eager_load)

    def search(self, text=None):
        """See lp.registry.interfaces.product.IProductSet."""
        conditions = [Product.active]
        if text:
            conditions.append(
                SQL("Product.fti @@ ftq(%s) " % sqlvalues(text)))
        result = IStore(Product).find(Product, *conditions)

        def eager_load(products):
            return get_precached_products(
                products, need_licences=True, need_projects=True,
                role_names=[
                    '_owner', 'registrant', 'bug_supervisor', 'driver'])

        return DecoratedResultSet(result, pre_iter_hook=eager_load)

    def search_sqlobject(self, text):
        """See `IProductSet`"""
        queries = ["Product.fti @@ ftq(%s) " % sqlvalues(text)]
        queries.append('Product.active IS TRUE')
        query = "Product.active IS TRUE AND Product.fti @@ ftq(%s)" \
            % sqlvalues(text)
        return Product.select(query)

    def getTranslatables(self):
        """See `IProductSet`"""
        results = IStore(Product).find(
            (Product, Person),
            Product.active == True,
            Product.id == ProductSeries.productID,
            POTemplate.productseriesID == ProductSeries.id,
            Product.translations_usage == ServiceUsage.LAUNCHPAD,
            Person.id == Product._ownerID).config(
                distinct=True).order_by(Product.title)

        # We only want Product - the other tables are just to populate
        # the cache.
        return DecoratedResultSet(results, operator.itemgetter(0))

    def featuredTranslatables(self, maximumproducts=8):
        """See `IProductSet`"""
        return Product.select('''
            id IN (
                SELECT DISTINCT product_id AS id
                FROM (
                    SELECT Product.id AS product_id, random() AS place
                    FROM Product
                    JOIN ProductSeries ON
                        ProductSeries.Product = Product.id
                    JOIN POTemplate ON
                        POTemplate.productseries = ProductSeries.id
                    WHERE Product.active AND Product.translations_usage = %s
                    ORDER BY place
                ) AS randomized_products
                LIMIT %s
            )
            ''' % sqlvalues(ServiceUsage.LAUNCHPAD, maximumproducts),
            distinct=True,
            orderBy='Product.title')

    @cachedproperty
    def stats(self):
        return getUtility(ILaunchpadStatisticSet)

    def count_all(self):
        return self.stats.value('active_products')

    def count_translatable(self):
        return self.stats.value('products_with_translations')

    def count_reviewed(self):
        return self.stats.value('reviewed_products')

    def count_buggy(self):
        return self.stats.value('projects_with_bugs')

    def count_featureful(self):
        return self.stats.value('products_with_blueprints')

    def count_answered(self):
        return self.stats.value('products_with_questions')

    def count_codified(self):
        return self.stats.value('products_with_branches')

    def getProductsWithNoneRemoteProduct(self, bugtracker_type=None):
        """See `IProductSet`."""
        store = getUtility(IStoreSelector).get(MAIN_STORE, DEFAULT_FLAVOR)
        conditions = [Product.remote_product == None]
        if bugtracker_type is not None:
            conditions.extend([
                Product.bugtracker == BugTracker.id,
                BugTracker.bugtrackertype == bugtracker_type,
                ])
        return store.find(Product, And(*conditions))

    def getSFLinkedProductsWithNoneRemoteProduct(self):
        """See `IProductSet`."""
        store = getUtility(IStoreSelector).get(MAIN_STORE, DEFAULT_FLAVOR)
        conditions = And(
            Product.remote_product == None,
            Product.sourceforgeproject != None)

        return store.find(Product, conditions)<|MERGE_RESOLUTION|>--- conflicted
+++ resolved
@@ -68,11 +68,7 @@
     FREE_INFORMATION_TYPES,
     InformationType,
     PRIVATE_INFORMATION_TYPES,
-<<<<<<< HEAD
     PROPRIETARY_INFORMATION_TYPES,
-    PUBLIC_INFORMATION_TYPES,
-=======
->>>>>>> 6eb459ee
     PUBLIC_PROPRIETARY_INFORMATION_TYPES,
     service_uses_launchpad,
     ServiceUsage,
@@ -160,7 +156,6 @@
     LicenseStatus,
     )
 from lp.registry.interfaces.productrelease import IProductReleaseSet
-from lp.registry.interfaces.role import IPersonRoles
 from lp.registry.model.announcement import MakesAnnouncements
 from lp.registry.model.commercialsubscription import CommercialSubscription
 from lp.registry.model.distribution import Distribution
